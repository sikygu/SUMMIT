--- conflicted
+++ resolved
@@ -303,11 +303,7 @@
 
     @Override
     final public boolean isTooLong(TestSuiteChromosome chromosome) throws UnsupportedOperationException {
-<<<<<<< HEAD
         throw new UnsupportedOperationException("TestSuiteChromosome to TestChromosome conversion for this function not supported");
-=======
-        throw new UnsupportedOperationException("TestSuiteChromosome to TestChromosome mapping for this function not supported");
->>>>>>> b3bf5c53
     }
 
     @Override
@@ -318,11 +314,7 @@
     @Override
     final protected void calculateFitness(TestSuiteChromosome c)
             throws UnsupportedOperationException {
-<<<<<<< HEAD
         throw new UnsupportedOperationException("TestSuiteChromosome to TestChromosome conversion for this function not supported");
-=======
-        throw new UnsupportedOperationException("TestSuiteChromosome to TestChromosome mapping for this function not supported");
->>>>>>> b3bf5c53
     }
 
     @Override
@@ -353,11 +345,7 @@
     @Override
     final public void writeIndividuals(List<TestSuiteChromosome> individuals)
             throws UnsupportedOperationException {
-<<<<<<< HEAD
         throw new UnsupportedOperationException("TestSuiteChromosome to TestChromosome conversion for this function not supported");
-=======
-        throw new UnsupportedOperationException("TestSuiteChromosome to TestChromosome mapping for this function not supported");
->>>>>>> b3bf5c53
     }
 
     @SuppressWarnings("StatementWithEmptyBody")
@@ -436,6 +424,7 @@
 
     @Override
     final public void removeListener(SearchListener<TestSuiteChromosome> listener) {
+        super.removeListener(listener);
         if (algorithm != null) {
             if (listener instanceof StatisticsListener) {
                 super.removeListener(listener);
@@ -486,11 +475,7 @@
     @Override
     final public boolean isNextPopulationFull(List<TestSuiteChromosome> nextGeneration)
             throws UnsupportedOperationException {
-<<<<<<< HEAD
         throw new UnsupportedOperationException("TestSuiteChromosome to TestChromosome conversion for this function not supported");
-=======
-        throw new UnsupportedOperationException("TestSuiteChromosome to TestChromosome mapping for this function not supported");
->>>>>>> b3bf5c53
     }
 
     @SuppressWarnings("StatementWithEmptyBody")
@@ -604,12 +589,8 @@
 
     @Override
     final protected boolean isBetterOrEqual(TestSuiteChromosome chromosome1,
-                                            TestSuiteChromosome chromosome2) throws UnsupportedOperationException {
-<<<<<<< HEAD
-        throw new UnsupportedOperationException("TestSuiteChromosome to TestChromosome conversion for this function not supported");
-=======
-        throw new UnsupportedOperationException("TestSuiteChromosome to TestChromosome mapping for this function not supported");
->>>>>>> b3bf5c53
+                                            TestSuiteChromosome chromosome2) {
+        throw new UnsupportedOperationException("not implemented");
     }
 
     @Override
@@ -682,11 +663,8 @@
         @Override
         public double getFitness(TestSuiteChromosome individual)
                 throws UnsupportedOperationException {
-<<<<<<< HEAD
-            throw new UnsupportedOperationException("TestSuiteChromosome to TestChromosome conversion for this function not supported");
-=======
-            throw new UnsupportedOperationException("TestSuiteChromosome to TestChromosome mapping for this function not supported");
->>>>>>> b3bf5c53
+            throw new UnsupportedOperationException("cannot apply wrapped TestFitnessFunction to " +
+                    "TestSuiteChromosome");
         }
 
         @Override
