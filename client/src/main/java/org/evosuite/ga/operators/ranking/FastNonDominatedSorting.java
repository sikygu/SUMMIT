/*
 * This file is part of EvoSuite.
 *
 * EvoSuite is free software: you can redistribute it and/or modify it
 * under the terms of the GNU Lesser General Public License as published
 * by the Free Software Foundation, either version 3.0 of the License, or
 * (at your option) any later version.
 *
 * EvoSuite is distributed in the hope that it will be useful, but
 * WITHOUT ANY WARRANTY; without even the implied warranty of
 * MERCHANTABILITY or FITNESS FOR A PARTICULAR PURPOSE. See the GNU
 * Lesser Public License for more details.
 *
 * You should have received a copy of the GNU Lesser General Public
 * License along with EvoSuite. If not, see <http://www.gnu.org/licenses/>.
 */
package org.evosuite.ga.operators.ranking;

import java.util.ArrayList;
import java.util.Iterator;
import java.util.LinkedHashMap;
import java.util.LinkedList;
import java.util.List;
import java.util.Map;
import java.util.Set;

import org.evosuite.ga.Chromosome;
import org.evosuite.ga.FitnessFunction;
import org.evosuite.ga.comparators.DominanceComparator;

/**
 * This class ranks the test cases according to the 
 *  the "PreferenceCriterion" defined for the MOSA algorithm 
 * 
 * @author Annibale Panichella, Fitsum M. Kifetew
 */

public class FastNonDominatedSorting<T extends Chromosome<T>> implements RankingFunction<T> {

	private static final long serialVersionUID = -5649595833522859850L;

	/**
	 * An array containing all the fronts found during the search
	 */
	private List<T>[] ranking_;

	/**
	 * Set used to store the goals that are covered from a population being sorted
	 */
<<<<<<< HEAD
	private Map<FitnessFunction<?,T>, T> newCoveredGoals = new LinkedHashMap<>();

	@SuppressWarnings("unchecked")
	@Override
	public void computeRankingAssignment(List<T> solutions, Set<FitnessFunction<?,T>> uncovered_goals) {
=======
	private final Map<FitnessFunction<T>, T> newCoveredGoals = new LinkedHashMap<>();

	@SuppressWarnings("unchecked")
	@Override
	public void computeRankingAssignment(List<T> solutions,
										 Set<? extends FitnessFunction<T>> uncovered_goals) {
>>>>>>> 3d4cb5f3
		List<T>[] fronts = getNextNonDominatedFronts(solutions, uncovered_goals);
		ranking_ = new ArrayList[fronts.length];
		System.arraycopy(fronts, 0, ranking_, 0, fronts.length);
	}


	/**
	 * This method ranks the remaining test cases using the traditional "Non-Dominated Sorting Algorithm"
	 * @param solutionSet set of test cases to rank with "Non-Dominated Sorting Algorithm"
	 * @param uncovered_goals set of goals
	 * @return the list of fronts according to the uncovered goals
	 */
	@SuppressWarnings("unchecked")
<<<<<<< HEAD
	private List<T>[] getNextNonDominatedFronts(List<T> solutionSet, Set<FitnessFunction<?,T>> uncovered_goals) {
=======
	private List<T>[] getNextNonDominatedFronts(List<T> solutionSet,
												Set<? extends FitnessFunction<T>> uncovered_goals) {
>>>>>>> 3d4cb5f3

		DominanceComparator<T> criterion_ = new DominanceComparator<>(uncovered_goals);

		// dominateMe[i] contains the number of solutions dominating i
		int[] dominateMe = new int[solutionSet.size()];

		// iDominate[k] contains the list of solutions dominated by k
		List<Integer>[] iDominate = new List[solutionSet.size()];

		// front[i] contains the list of individuals belonging to the front i
		List<Integer>[] front = new List[solutionSet.size() + 1];

		// flagDominate is an auxiliary encodings.variable
		int flagDominate;

		// Initialize the fronts
		for (int i = 0; i < front.length; i++)
			front[i] = new LinkedList<>();

		// Initialize distance
		for (int p = 0; p < (solutionSet.size()); p++) {
			solutionSet.get(p).setDistance(Double.MAX_VALUE);
		}

		// -> Fast non dominated sorting algorithm
		for (int p = 0; p < solutionSet.size(); p++) {
			// Initialize the list of individuals that i dominate and the number
			// of individuals that dominate me
			iDominate[p] = new LinkedList<>();
			dominateMe[p] = 0;
		}

		for (int p = 0; p < (solutionSet.size() - 1); p++) {
			// For all q individuals , calculate if p dominates q or vice versa
			for (int q = p + 1; q < solutionSet.size(); q++) {
				flagDominate = criterion_.compare(solutionSet.get(p), solutionSet.get(q));

				if (flagDominate == -1) {
					iDominate[p].add(q);
					dominateMe[q]++;
				} else if (flagDominate == 1) {
					iDominate[q].add(p);
					dominateMe[p]++;
				}
			}
			// If nobody dominates p, p belongs to the first front
		}
		for (int p = 0; p < solutionSet.size(); p++) {
			if (dominateMe[p] == 0) {
				front[0].add(p);
				solutionSet.get(p).setRank(1);
			}
		}

		// Obtain the rest of fronts
		int i = 0;
		Iterator<Integer> it1, it2; // Iterators
		while (front[i].size() != 0) {
			i++;
			it1 = front[i - 1].iterator();
			while (it1.hasNext()) {
				it2 = iDominate[it1.next()].iterator();
				while (it2.hasNext()) {
					int index = it2.next();
					dominateMe[index]--;
					if (dominateMe[index] == 0) {
						front[i].add(index);
						solutionSet.get(index).setRank(i+1);
					}
				}
			}
		}
		List<T>[] fronts = new ArrayList[i];
		// 0,1,2,....,i-1 are front, then i fronts
		for (int j = 0; j < i; j++) {
			fronts[j] = new ArrayList<>();
			it1 = front[j].iterator();
			while (it1.hasNext()) {
				fronts[j].add(solutionSet.get(it1.next()));
			}
		}
		return fronts;
	} // Ranking

	/* (non-Javadoc)
	 * @see org.evosuite.ga.metaheuristics.mosa.Ranking#getSubfront(int)
	 */
	public List<T> getSubfront(int rank) {
		return ranking_[rank];
	} // getSubFront

	/* (non-Javadoc)
	 * @see org.evosuite.ga.metaheuristics.mosa.Ranking#getNumberOfSubfronts()
	 */
	public int getNumberOfSubfronts() {
		return ranking_.length;
	} // getNumberOfSubfronts

} // Ranking<|MERGE_RESOLUTION|>--- conflicted
+++ resolved
@@ -47,20 +47,12 @@
 	/**
 	 * Set used to store the goals that are covered from a population being sorted
 	 */
-<<<<<<< HEAD
-	private Map<FitnessFunction<?,T>, T> newCoveredGoals = new LinkedHashMap<>();
-
-	@SuppressWarnings("unchecked")
-	@Override
-	public void computeRankingAssignment(List<T> solutions, Set<FitnessFunction<?,T>> uncovered_goals) {
-=======
 	private final Map<FitnessFunction<T>, T> newCoveredGoals = new LinkedHashMap<>();
 
 	@SuppressWarnings("unchecked")
 	@Override
 	public void computeRankingAssignment(List<T> solutions,
 										 Set<? extends FitnessFunction<T>> uncovered_goals) {
->>>>>>> 3d4cb5f3
 		List<T>[] fronts = getNextNonDominatedFronts(solutions, uncovered_goals);
 		ranking_ = new ArrayList[fronts.length];
 		System.arraycopy(fronts, 0, ranking_, 0, fronts.length);
@@ -74,14 +66,9 @@
 	 * @return the list of fronts according to the uncovered goals
 	 */
 	@SuppressWarnings("unchecked")
-<<<<<<< HEAD
-	private List<T>[] getNextNonDominatedFronts(List<T> solutionSet, Set<FitnessFunction<?,T>> uncovered_goals) {
-=======
 	private List<T>[] getNextNonDominatedFronts(List<T> solutionSet,
 												Set<? extends FitnessFunction<T>> uncovered_goals) {
->>>>>>> 3d4cb5f3
-
-		DominanceComparator<T> criterion_ = new DominanceComparator<>(uncovered_goals);
+		DominanceComparator<T> criterion_ = new DominanceComparator(uncovered_goals);
 
 		// dominateMe[i] contains the number of solutions dominating i
 		int[] dominateMe = new int[solutionSet.size()];
