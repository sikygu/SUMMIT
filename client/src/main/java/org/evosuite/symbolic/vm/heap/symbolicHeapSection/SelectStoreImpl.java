--- conflicted
+++ resolved
@@ -21,10 +21,10 @@
 
 import org.evosuite.symbolic.expr.bv.IntegerValue;
 import org.evosuite.symbolic.expr.fp.RealValue;
+import org.evosuite.symbolic.expr.ref.ReferenceConstant;
 import org.evosuite.symbolic.expr.ref.ReferenceExpression;
-import org.evosuite.symbolic.expr.ref.array.ArrayConstant;
+import org.evosuite.symbolic.expr.ref.ReferenceVariable;
 import org.evosuite.symbolic.expr.ref.array.ArrayValue;
-import org.evosuite.symbolic.expr.ref.array.ArrayVariable;
 import org.evosuite.symbolic.expr.str.StringValue;
 import org.evosuite.symbolic.vm.ExpressionFactory;
 import org.evosuite.utils.TypeUtil;
@@ -122,82 +122,6 @@
 //		);
 //
 //		referenceArrays.put(symbolicArray, new_symbolic_array_instance);
-<<<<<<< HEAD
-  }
-
-
-  @Override
-  public void arrayStore(Object concreteArray, ReferenceExpression symbolicArray, IntegerValue symbolicIndex,
-                         StringValue symbolicValue) {
-    ArrayValue.StringArrayValue symbolic_array_instance = stringArrays.get(symbolicArray);
-		ArrayValue.StringArrayValue new_symbolic_array_instance = ExpressionFactory.buildArrayStoreExpression(
-			symbolic_array_instance,
-      symbolicIndex,
-      symbolicValue,
-      concreteArray
-		);
-
-		stringArrays.put(symbolicArray, new_symbolic_array_instance);
-  }
-
-  @Override
-  public ArrayVariable createVariableArray(Object concreteArray, int instanceId, String arrayName) {
-    ArrayVariable arrayVariable = (ArrayVariable) ExpressionFactory.buildArrayVariableExpression(instanceId, arrayName, concreteArray);
-
-    if (concreteArray != null) initializeArrayReference(arrayVariable);
-
-    return arrayVariable;
-  }
-
-  @Override
-	public ArrayConstant createConstantArray(Type arrayType, int instanceId) {
-    ArrayConstant arrayConstant = (ArrayConstant) ExpressionFactory.buildArrayConstantExpression(arrayType, instanceId);
-    return arrayConstant;
-  }
-
-  @Override
-  public void initializeArrayReference(ReferenceExpression symbolicArray) {
-    Type arrayType = symbolicArray.getObjectType().getElementType();
-
-    if (TypeUtil.isIntegerValue(arrayType)) {
-      initIntegerArray(symbolicArray);
-    } else if (TypeUtil.isRealValue(arrayType)) {
-      initRealArray(symbolicArray);
-    } else if (TypeUtil.isStringValue(arrayType)) {
-      initStringArray(symbolicArray);
-    } else {
-      initReferenceArray(symbolicArray);
-    }
-  }
-
-  private void initReferenceArray(ReferenceExpression symbolicArray) {
-    referenceArrays.put(
-      symbolicArray,
-      (ArrayValue.ReferenceArrayValue) symbolicArray
-    );
-  }
-
-  private void initStringArray(ReferenceExpression symbolicArray) {
-    stringArrays.put(
-      symbolicArray,
-      (ArrayValue.StringArrayValue) symbolicArray
-    );
-  }
-
-  private void initRealArray(ReferenceExpression symbolicArray) {
-    realArrays.put(
-      symbolicArray,
-      (ArrayValue.RealArrayValue) symbolicArray
-    );
-  }
-
-  private void initIntegerArray(ReferenceExpression symbolicArray) {
-    integerArrays.put(
-      symbolicArray,
-      (ArrayValue.IntegerArrayValue) symbolicArray
-    );
-  }
-=======
     }
 
 
@@ -389,5 +313,4 @@
                 (ArrayValue.IntegerArrayValue) symbolicArray
         );
     }
->>>>>>> 8730aedd
 }