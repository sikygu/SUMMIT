--- conflicted
+++ resolved
@@ -21,11 +21,6 @@
 
 import org.evosuite.symbolic.expr.Constraint;
 import org.evosuite.symbolic.expr.Variable;
-<<<<<<< HEAD
-import org.evosuite.symbolic.expr.ref.ClassReferenceVariable;
-import org.evosuite.symbolic.expr.ref.array.ArrayVariable;
-=======
->>>>>>> 8730aedd
 import org.evosuite.symbolic.expr.bv.IntegerVariable;
 import org.evosuite.symbolic.expr.constraint.ConstraintEvaluator;
 import org.evosuite.symbolic.expr.fp.RealVariable;
@@ -45,216 +40,6 @@
  */
 public abstract class Solver {
 
-<<<<<<< HEAD
-	private final boolean addMissingVariables;
-	private final SolverCache solverCache;
-
-	public Solver(boolean addMissingVariables) {
-		this(addMissingVariables, SolverCache.getInstance());
-	}
-
-	public Solver() {
-		//TODO: Replace the getInstance methods with a dependency injection framework later on (e.g guice).
-		this(false, SolverCache.getInstance());
-	}
-
-	public Solver(boolean addMissingVariables, SolverCache solverCache) {
-		this.addMissingVariables = addMissingVariables;
-		this.solverCache = solverCache;
-	}
-
-	static Logger logger = LoggerFactory.getLogger(Solver.class);
-
-	/**
-	 * 
-	 * @param constraints
-	 *            a constraint system to be solved
-	 * 
-	 * @return a non-null result that is SAT or UNSAT
-	 * @throws SolverTimeoutException
-	 *             a timeout occurred while executing the solver
-	 * @throws IOException
-	 *             an IOException occurred while executing the solver
-	 * @throws SolverParseException
-	 *             the solver's result could not be parsed into a valid SolverResult
-	 * @throws SolverEmptyQueryException
-	 *             the solver
-	 * @throws SolverErrorException
-	 *             the solver reported an error after its execution
-	 */
-	public SolverResult solve(Collection<Constraint<?>> constraints) throws SolverTimeoutException, SolverParseException, SolverEmptyQueryException, SolverErrorException, IOException {
-		if (solverCache.hasCachedResult(constraints)) {
-			return solverCache.getCachedResult();
-		}
-
-		SolverResult solverResult;
-		try {
-			solverResult = executeSolver(constraints);
-
-			if (solverResult != null && !solverResult.isUnknown()) {
-				solverCache.saveSolverResult(constraints, solverResult);
-			}
-		} catch ( IllegalArgumentException | IOException e) {
-			solverResult = null;
-		}
-
-		return solverResult;
-	}
-
-	/**
-	 * @param constraints
-	 * @return
-	 * @throws SolverTimeoutException
-	 * @throws IOException
-	 * @throws SolverParseException
-	 * @throws SolverEmptyQueryException
-	 * @throws SolverErrorException
-	 */
-	public abstract SolverResult executeSolver(Collection<Constraint<?>> constraints) throws SolverTimeoutException,
-			IOException, SolverParseException, SolverEmptyQueryException, SolverErrorException;
-
-	protected boolean addMissingVariables() {
-		return addMissingVariables;
-	}
-
-	/**
-	 * Returns a mapping from variables to their current concrete values.
-	 * 
-	 * @param variables
-	 * @return a mapping from variables to their current concrete values.
-	 */
-	protected static Map<String, Object> getConcreteValues(Set<Variable<?>> variables) {
-
-		Map<String, Object> concrete_values = new HashMap<>();
-		for (Variable<?> v : variables) {
-			String var_name = v.getName();
-			Object concrete_value = v.getConcreteValue();
-			concrete_values.put(var_name, concrete_value);
-		}
-		return concrete_values;
-	}
-
-	/**
-	 * Creates a set with all the variables in the constraints.
-	 * 
-	 * @param constraints
-	 *            the constraint system
-	 * @return the set of variables in the constraint system
-	 */
-	protected static Set<Variable<?>> getVariables(Collection<Constraint<?>> constraints) {
-		Set<Variable<?>> variables = new HashSet<>();
-		for (Constraint<?> c : constraints) {
-			variables.addAll(c.getLeftOperand().getVariables());
-			variables.addAll(c.getRightOperand().getVariables());
-		}
-		return variables;
-	}
-
-	/**
-	 * Restore all concrete values of the variables using the concrete_values
-	 * mapping.
-	 * 
-	 * @param variables
-	 * @param concrete_values
-	 */
-	protected static void setConcreteValues(Set<Variable<?>> variables, Map<String, Object> concrete_values) {
-		for (Variable<?> v : variables) {
-
-			String var_name = v.getName();
-
-			if (!concrete_values.containsKey(var_name)) {
-				continue;
-			}
-
-			Object concreteValue = concrete_values.get(var_name);
-
-			if (v instanceof StringVariable) {
-				StringVariable sv = (StringVariable) v;
-				String concreteString = (String) concreteValue;
-				sv.setConcreteValue(concreteString);
-			} else if (v instanceof IntegerVariable) {
-				IntegerVariable iv = (IntegerVariable) v;
-				Long concreteInteger = (Long) concreteValue;
-				iv.setConcreteValue(concreteInteger);
-			} else if (v instanceof RealVariable) {
-				RealVariable ir = (RealVariable) v;
-				Double concreteReal = (Double) concreteValue;
-				ir.setConcreteValue(concreteReal);
-			} else if (v instanceof ArrayVariable) {
-				ArrayVariable arr = (ArrayVariable) v;
-				arr.setConcreteValue(
-					getResizedArray(
-						arr.getConcreteValue(),
-						concreteValue));
-			} else if (v instanceof ClassReferenceVariable) {
-				ClassReferenceVariable rv = (ClassReferenceVariable) v;
-				rv.initializeReference(concreteValue);
-			}
-
-			else {
-				logger.warn("unknow variable type " + v.getClass().getName());
-			}
-		}
-	}
-
-	protected static boolean checkSAT(Collection<Constraint<?>> constraints, SolverResult satResult) {
-
-		if (satResult == null) {
-			throw new NullPointerException("satResult should be non-null");
-		}
-
-		if (!satResult.isSAT()) {
-			throw new IllegalArgumentException("satResult should be SAT");
-		}
-
-		// back-up values
-		Set<Variable<?>> variables = getVariables(constraints);
-		Map<String, Object> initialValues = getConcreteValues(variables);
-		// set new values
-		Map<String, Object> newValues = satResult.getModel();
-		setConcreteValues(variables, newValues);
-
-		try {
-			// check SAT with new values
-			ConstraintEvaluator evaluator = new ConstraintEvaluator();
-			for (Constraint<?> constraint : constraints) {
-				Boolean evaluation = (Boolean) constraint.accept(evaluator, null);
-				if (evaluation == null) {
-					throw new NullPointerException();
-				}
-				if (evaluation == false) {
-					return false;
-				}
-			}
-			return true;
-		} finally {
-			// restore values
-			setConcreteValues(variables, initialValues);
-		}
-	}
-
-	/**
-	 * Returns a new array with the longest length.
-	 *
-	 * TODO: Rework this in the future, the way we talk about lengths is probably not the best.
-	 *
-	 * @param originalArray
-	 * @param newArray
-	 * @return
-	 */
-	private static Object getResizedArray(Object originalArray, Object newArray) {
-		int originalLength = Array.getLength(originalArray);
-		int newLength = Array.getLength(newArray);
-
-		if (originalLength > newLength) {
-			Object copyArr = Array.newInstance(newArray.getClass().getComponentType(), originalLength);
-			System.arraycopy(newArray, 0, copyArr, 0, Math.min(originalLength, newLength));
-			return copyArr;
-		}
-
-		return newArray;
-	}
-=======
     private final boolean addMissingVariables;
     private final SolverCache solverCache;
 
@@ -449,6 +234,5 @@
 
         return newArray;
     }
->>>>>>> 8730aedd
 
 }