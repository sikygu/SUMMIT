--- conflicted
+++ resolved
@@ -1,5 +1,3 @@
-<<<<<<< HEAD
-=======
 /**
  * Copyright (C) 2010-2015 Gordon Fraser, Andrea Arcuri and EvoSuite
  * contributors
@@ -19,7 +17,6 @@
  * You should have received a copy of the GNU Lesser Public License along
  * with EvoSuite. If not, see <http://www.gnu.org/licenses/>.
  */
->>>>>>> f11ce50f
 package org.evosuite.coverage.rho;
 
 import java.util.ArrayList;
