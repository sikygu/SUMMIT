--- conflicted
+++ resolved
@@ -1244,17 +1244,10 @@
     public static TestNamingStrategy TEST_NAMING_STRATEGY = TestNamingStrategy.NUMBERED;
 
     public enum VariableNamingStrategy {
-<<<<<<< HEAD
-        TYPE_BASED, HEURISTICS_BASED
-    }
-
-    @Parameter(key = "variable_naming_strategy", group = "Output", description = "What strategy to use to name variables for tests")
-=======
         TYPE_BASED
     }
 
     @Parameter(key = "variable_naming_strategy", group = "Output", description = "What strategy to use to derive names for variables")
->>>>>>> 737d33d2
     public static VariableNamingStrategy VARIABLE_NAMING_STRATEGY = VariableNamingStrategy.TYPE_BASED;
 
     // ---------------------------------------------------------------
