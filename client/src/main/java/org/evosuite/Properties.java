--- conflicted
+++ resolved
@@ -316,8 +316,6 @@
 	@Parameter(key = "algorithm", group = "Search Algorithm", description = "Search algorithm")
 	public static Algorithm ALGORITHM = Algorithm.MONOTONICGA;
 
-<<<<<<< HEAD
-=======
 	/** Different models of neighbourhoods in the Cellular GA **/
 	public enum CGA_Models{
 		ONE_DIMENSION,
@@ -326,12 +324,9 @@
 		COMPACT_THIRTEEN
 	}
 
-	/** Constant <code>NEIGHBORHOOD_MODEL</code> */
 	@Parameter(key = "neighborhood_model", group = "Search Algorithm", description = "The model of neighborhood used in case of CGA. L5 is default")
 	public static CGA_Models MODEL = CGA_Models.LINEAR_FIVE;
 
-	/** Constant <code>RANDOM_SEED</code> */
->>>>>>> c152a9af
 	@Parameter(key = "random_seed", group = "Search Algorithm", description = "Seed used for random generator. If left empty, use current time")
 	public static Long RANDOM_SEED = null;
 
@@ -480,14 +475,10 @@
 	@DoubleValue(min = 0.0, max = 1.0)
 	public static double MUTATION_RATE = 0.75;
 
-<<<<<<< HEAD
-=======
 	@Parameter(key = "breeder_truncation", group = "Search Algorithm", description = "Percentage of population to use for breeding in breeder GA")
 	@DoubleValue(min = 0.01, max = 1.0)
 	public static double TRUNCATION_RATE = 0.5;
 
-	/** Constant <code>NUMBER_OF_MUTATIONS=1</code> */
->>>>>>> c152a9af
 	@Parameter(key = "number_of_mutations", group = "Search Algorithm", description = "Number of single mutations applied on an individual when a mutation event occurs")
 	public static int NUMBER_OF_MUTATIONS = 1;
 
