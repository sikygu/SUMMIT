/*
 * Copyright (C) 2010-2018 Gordon Fraser, Andrea Arcuri and EvoSuite
 * contributors
 *
 * This file is part of EvoSuite.
 *
 * EvoSuite is free software: you can redistribute it and/or modify it
 * under the terms of the GNU Lesser General Public License as published
 * by the Free Software Foundation, either version 3.0 of the License, or
 * (at your option) any later version.
 *
 * EvoSuite is distributed in the hope that it will be useful, but
 * WITHOUT ANY WARRANTY; without even the implied warranty of
 * MERCHANTABILITY or FITNESS FOR A PARTICULAR PURPOSE. See the GNU
 * Lesser Public License for more details.
 *
 * You should have received a copy of the GNU Lesser General Public
 * License along with EvoSuite. If not, see <http://www.gnu.org/licenses/>.
 */
package org.evosuite;

import org.evosuite.classpath.ClassPathHandler;
import org.evosuite.lm.MutationType;
import org.evosuite.runtime.LoopCounter;
import org.evosuite.runtime.Runtime;
import org.evosuite.runtime.RuntimeSettings;
import org.evosuite.runtime.sandbox.Sandbox;
import org.evosuite.symbolic.dse.algorithm.DSEAlgorithms;
import org.evosuite.utils.FileIOUtils;
import org.evosuite.utils.LoggingUtils;
import org.slf4j.Logger;
import org.slf4j.LoggerFactory;

import java.io.*;
import java.lang.annotation.ElementType;
import java.lang.annotation.Retention;
import java.lang.annotation.RetentionPolicy;
import java.lang.annotation.Target;
import java.lang.reflect.Array;
import java.lang.reflect.Field;
import java.net.URL;
import java.util.HashMap;
import java.util.HashSet;
import java.util.Map;
import java.util.Set;

/**
 * Central property repository. All global parameters of EvoSuite should be
 * declared as fields here, using the appropriate annotation. Access is possible
 * directly via the fields, or with getter/setter methods.
 *
 * @author Gordon Fraser
 */
public class Properties {

    public static final String JAVA_VERSION_WARN_MSG = "EvoSuite does not support Java versions > 8 yet";

    private final static Logger logger = LoggerFactory.getLogger(Properties.class);

    /**
     * Parameters are fields of the Properties class, annotated with this
     * annotation. The key parameter is used to identify values in property
     * files or on the command line, the group is used in the config file or
     * input plugins to organize parameters, and the description is also
     * displayed there.
     */
    @Retention(RetentionPolicy.RUNTIME)
    @Target(ElementType.FIELD)
    public @interface Parameter {
        String key();

        String group() default "Experimental";

        String description();
    }

    @Retention(RetentionPolicy.RUNTIME)
    public @interface IntValue {
        int min() default Integer.MIN_VALUE;

        int max() default Integer.MAX_VALUE;
    }

    @Retention(RetentionPolicy.RUNTIME)
    public @interface LongValue {
        long min() default Long.MIN_VALUE;

        long max() default Long.MAX_VALUE;
    }

    @Retention(RetentionPolicy.RUNTIME)
    public @interface DoubleValue {
        double min() default -(Double.MAX_VALUE - 1); // FIXXME: Check

        double max() default Double.MAX_VALUE;
    }

    // ---------------------------------------------------------------
    // Test sequence creation
    @Parameter(key = "test_excludes", group = "Test Creation", description = "File containing methods that should not be used in testing")
    public static String TEST_EXCLUDES = "test.excludes";

    @Parameter(key = "test_includes", group = "Test Creation", description = "File containing methods that should be included in testing")
    public static String TEST_INCLUDES = "test.includes";

    @Parameter(key = "evosuite_use_uispec", group = "Test Creation", description = "If set to true EvoSuite test generation inits UISpec in order to avoid display of UI")
    public static boolean EVOSUITE_USE_UISPEC = false;

    @Deprecated
    @Parameter(key = "make_accessible", group = "TestCreation", description = "Change default package rights to public package rights")
    public static boolean MAKE_ACCESSIBLE = false;

    @Parameter(key = "string_replacement", group = "Test Creation", description = "Replace string.equals with levenshtein distance")
    public static boolean STRING_REPLACEMENT = true;

    @Parameter(key = "reset_static_fields", group = "Test Creation", description = "Call static constructors only after each static field was modified")
    public static boolean RESET_STATIC_FIELDS = true;

    @Parameter(key = "reset_static_final_fields", group = "Test Creation", description = "Remove the static modifier in target fields")
    public static boolean RESET_STATIC_FINAL_FIELDS = true;

    @Parameter(key = "reset_static_field_gets", group = "Test Creation", description = "Call static constructors also after each static field was read")
    public static boolean RESET_STATIC_FIELD_GETS = false;

    @Parameter(key = "reset_all_classes_during_test_generation", group = "Test Creation", description = "Test Generation does not apply the selective method of selection of class re-initalization")
    public static boolean RESET_ALL_CLASSES_DURING_TEST_GENERATION = false;

    @Parameter(key = "reset_all_classes_during_assertion_generation", group = "Test Creation", description = "Test Generation does not apply the selective method of selection of class re-initalization")
    public static boolean RESET_ALL_CLASSES_DURING_ASSERTION_GENERATION = true;


    @Parameter(key = "reset_standard_streams", group = "Test Creation", description = "Restore System.out, System.in and DebugGraphics.logStream after test execution")
    public static boolean RESET_STANDARD_STREAMS = false;

    /**
     * TODO: this option is off by default because still experimental and not
     * fully tested
     */
    @Parameter(key = "test_carving", group = "Test Creation", description = "Enable test carving")
    public static boolean TEST_CARVING = false;

    @Parameter(key = "chop_carved_exceptions", group = "Test Creation", description = "If a carved test throws an exception, either chop it off, or drop it")
    public static boolean CHOP_CARVED_EXCEPTIONS = true;

    @Parameter(key = "null_probability", group = "Test Creation", description = "Probability to use null instead of constructing an object")
    @DoubleValue(min = 0.0, max = 1.0)
    public static double NULL_PROBABILITY = 0.1;

    @Parameter(key = "object_reuse_probability", group = "Test Creation", description = "Probability to reuse an existing reference, if available")
    @DoubleValue(min = 0.0, max = 1.0)
    public static double OBJECT_REUSE_PROBABILITY = 0.9;

    @Parameter(key = "primitive_reuse_probability", group = "Test Creation", description = "Probability to reuse an existing primitive, if available")
    @DoubleValue(min = 0.0, max = 1.0)
    public static double PRIMITIVE_REUSE_PROBABILITY = 0.5;

    @Parameter(key = "primitive_pool", group = "Test Creation", description = "Probability to use a primitive from the pool rather than a random value")
    @DoubleValue(min = 0.0, max = 1.0)
    public static double PRIMITIVE_POOL = 0.5;

    @Parameter(key = "dynamic_pool", group = "Test Creation", description = "Probability to use a primitive from the dynamic pool rather than a random value")
    @DoubleValue(min = 0.0, max = 1.0)
    public static double DYNAMIC_POOL = 0.5;

    @Parameter(key = "variable_pool", group = "Test Creation", description = "Set probability of a constant based on the number of occurrences")
    @DoubleValue(min = 0.0, max = 1.0)
    public static boolean VARIABLE_POOL = false;

    @Deprecated
    @Parameter(key = "dynamic_seeding", group = "Test Creation", description = "Use numeric dynamic seeding")
    public static boolean DYNAMIC_SEEDING = true;

    @Parameter(key = "dynamic_pool_size", group = "Test Creation", description = "Number of dynamic constants to keep")
    public static int DYNAMIC_POOL_SIZE = 50;

    @Parameter(key = "p_special_type_call", group = "Test Creation", description = "Probability of using a non-standard call on a special case (collection/numeric)")
    @DoubleValue(min = 0.0, max = 1.0)
    public static double P_SPECIAL_TYPE_CALL = 0.05;

    @Parameter(key = "p_object_pool", group = "Test Creation", description = "Probability to use a predefined sequence from the pool rather than a random generator")
    @DoubleValue(min = 0.0, max = 1.0)
    public static double P_OBJECT_POOL = 0.3;

    @Parameter(key = "object_pools", group = "Test Creation", description = "List of object pools")
    public static String OBJECT_POOLS = "";

    @Parameter(key = "carve_object_pool", group = "Test Creation", description = "Carve junit tests for pool")
    public static boolean CARVE_OBJECT_POOL = false;

    @Parameter(key = "seed_types", group = "Test Creation", description = "Use type information gathered from casts to instantiate generics")
    public static boolean SEED_TYPES = true;

    @Parameter(key = "max_generic_depth", group = "Test Creation", description = "Maximum level of nesting for generic types")
    public static int MAX_GENERIC_DEPTH = 3;

    @Parameter(key = "string_length", group = "Test Creation", description = "Maximum length of randomly generated strings")
    public static int STRING_LENGTH = 20;

    @Parameter(key = "max_string", group = "Test Creation", description = "Maximum length of strings in assertions")
    @IntValue(min = 1, max = 32767) // String literals may not be longer than 32767
    public static int MAX_STRING = 1000;


    @Parameter(key = "epsilon", group = "Test Creation", description = "Epsilon for floats in local search")
    @Deprecated
    // does not seem to be used anywhere
    public static double EPSILON = 0.001;

    @Parameter(key = "max_int", group = "Test Creation", description = "Maximum size of randomly generated integers (minimum range = -1 * max)")
    public static int MAX_INT = 2048;

    @Parameter(key = "restrict_pool", group = "Test Creation", description = "Prohibit integers in the pool greater than max_int")
    public static boolean RESTRICT_POOL = false;

    @Parameter(key = "max_delta", group = "Test Creation", description = "Maximum size of delta for numbers during mutation")
    public static int MAX_DELTA = 20;

    @Parameter(key = "random_perturbation", group = "Test Creation", description = "Probability to replace a primitive with a random new value rather than adding a delta")
    public static double RANDOM_PERTURBATION = 0.2;

    @Parameter(key = "max_array", group = "Test Creation", description = "Maximum length of randomly generated arrays")
    public static int MAX_ARRAY = 10;

    @Parameter(key = "max_attempts", group = "Test Creation", description = "Number of attempts when generating an object before giving up")
    public static int MAX_ATTEMPTS = 1000;

    @Parameter(key = "max_recursion", group = "Test Creation", description = "Recursion depth when trying to create objects")
    public static int MAX_RECURSION = 10;

    @Parameter(key = "max_length", group = "Test Creation", description = "Maximum length of test suites (0 = no check)")
    public static int MAX_LENGTH = 0;

    @Parameter(key = "max_size", group = "Test Creation", description = "Maximum number of test cases in a test suite")
    public static int MAX_SIZE = 100;

    @Parameter(key = "num_tests", group = "Test Creation", description = "Number of tests in initial test suites")
    public static int NUM_TESTS = 2;

    @Parameter(key = "num_random_tests", group = "Test Creation", description = "Number of random tests")
    public static int NUM_RANDOM_TESTS = 20;

    @Parameter(key = "min_initial_tests", group = "Test Creation", description = "Minimum number of tests in initial test suites")
    public static int MIN_INITIAL_TESTS = 1;

    @Parameter(key = "max_initial_tests", group = "Test Creation", description = "Maximum number of tests in initial test suites")
    public static int MAX_INITIAL_TESTS = 10;

    @Parameter(key = "use_deprecated", group = "Test Creation", description = "Include deprecated methods in tests")
    public static boolean USE_DEPRECATED = false;

    @Parameter(key = "insertion_score_uut", group = "Test Creation", description = "Score for selection of insertion of UUT calls")
    public static int INSERTION_SCORE_UUT = 1;

    @Parameter(key = "insertion_uut", group = "Test Creation", description = "Score for selection of insertion of UUT calls")
    public static double INSERTION_UUT = 0.5;

    @Parameter(key = "insertion_uut", group = "Test Creation", description = "Score for selection of insertion of call to a input parameter")
    public static double INSERTION_PARAMETER = 0.4;

    @Parameter(key = "insertion_uut", group = "Test Creation", description = "Score for selection of insertion of call on the environment")
    public static double INSERTION_ENVIRONMENT = 0.1;

    @Parameter(key = "new_object_selection", group = "Test Creation", description = "Score for selection of insertion of UUT calls")
    public static boolean NEW_OBJECT_SELECTION = true;

    @Parameter(key = "insertion_score_object", group = "Test Creation", description = "Score for selection of insertion of call on existing object")
    public static int INSERTION_SCORE_OBJECT = 1;

    @Parameter(key = "insertion_score_parameter", group = "Test Creation", description = "Score for selection of insertion call with existing object")
    public static int INSERTION_SCORE_PARAMETER = 1;

    @Parameter(key = "consider_main_methods", group = "Test Creation", description = "Generate unit tests for 'main(String[] args)' methods as well")
    public static boolean CONSIDER_MAIN_METHODS = true; //should be on by default, otherwise unnecessary lower coverage: up to user if wants to skip them

    @Parameter(key = "headless_mode", group = "Test Generation", description = "Run Java in AWT Headless mode")
    public static boolean HEADLESS_MODE = true;

    @Parameter(key = "p_reflection_on_private", group = "Test Creation", description = "Probability [0,1] of using reflection to set private fields or call private methods")
    @DoubleValue(min = 0.0, max = 1.0)
    public static double P_REFLECTION_ON_PRIVATE = 0.0; // Optimal value: 0.5

    @Parameter(key = "reflection_start_percent", group = "Test Creation", description = "Percentage [0,1] of search budget after which reflection fields/methods handling is activated")
    @DoubleValue(min = 0.0, max = 1.0)
    public static double REFLECTION_START_PERCENT = 0.8;

    @Parameter(key = "p_functional_mocking", group = "Test Creation", description = "Probability [0,1] of using functional mocking (eg Mockito) when creating object instances")
    @DoubleValue(min = 0.0, max = 1.0)
    public static double P_FUNCTIONAL_MOCKING = 0.0; // Optimal value: 0.8

    @Parameter(key = "mock_if_no_generator", group = "Test Creation", description = "Allow mock objects if there are no generators")
    public static boolean MOCK_IF_NO_GENERATOR = true;

    @Parameter(key = "functional_mocking_percent", group = "Test Creation", description = "Percentage [0,1] of search budget after which functional mocking can be activated. Mocking of missing concrete classes will be activated immediately regardless of this parameter")
    @DoubleValue(min = 0.0, max = 1.0)
    public static double FUNCTIONAL_MOCKING_PERCENT = 0.5;

    @Parameter(key = "functional_mocking_input_limit", group = "Test Creation", description = "When mocking a method, define max number of mocked return values for that method. Calls after the last will just re-use the last specified value")
    @DoubleValue(min = 1)
    public static int FUNCTIONAL_MOCKING_INPUT_LIMIT = 5;

    @Parameter(key = "num_parallel_clients", group = "Test Creation", description = "Number of EvoSuite clients to run in parallel")
    public static int NUM_PARALLEL_CLIENTS = 1;

    @Parameter(key = "migrants_iteration_frequency", group = "Test Creation", description = "Determines amount of iterations between sending migrants to other client (-1 to disable any iterations between clients)")
    public static int MIGRANTS_ITERATION_FREQUENCY = 2;

    @Parameter(key = "migrants_communication_rate", group = "Test Creation", description = "Determines amount of migrants per communication step")
    public static int MIGRANTS_COMMUNICATION_RATE = 3;

    // ---------------------------------------------------------------
    // Search algorithm
    public enum Algorithm {
        // random
        RANDOM_SEARCH,
        // GAs
        STANDARD_GA, MONOTONIC_GA, STEADY_STATE_GA, BREEDER_GA, CELLULAR_GA, STANDARD_CHEMICAL_REACTION, MAP_ELITES,
        // mu-lambda
        ONE_PLUS_LAMBDA_LAMBDA_GA, ONE_PLUS_ONE_EA, MU_PLUS_LAMBDA_EA, MU_LAMBDA_EA,
        // many-objective algorithms
        MOSA, DYNAMOSA, LIPS, MIO,
        // multiple-objective optimisation algorithms
        NSGAII, SPEA2
    }

    // MOSA PROPERTIES
    public enum RankingType {
        // Preference sorting is the ranking strategy proposed in
        PREFERENCE_SORTING,
        FAST_NON_DOMINATED_SORTING
    }

    @Parameter(key = "ranking_type", group = "Runtime", description = "type of ranking to use in MOSA")
    public static RankingType RANKING_TYPE = RankingType.PREFERENCE_SORTING;

    public enum MapElitesChoice {
        ALL,
        SINGLE,
        SINGLE_AVG
    }

    @Parameter(key = "map_elites_choice", group = "Search Algorithm", description = "Selection of chromosome branches to mutate")
    public static MapElitesChoice MAP_ELITES_CHOICE = MapElitesChoice.SINGLE_AVG;

    @Parameter(key = "map_elites_mosa_mutations", group = "Search Algorithm", description = "Enable mosa style mutations for map elites")
    public static boolean MAP_ELITES_MOSA_MUTATIONS = true;

    @Parameter(key = "map_elites_random", group = "Search Algorithm", description = "Probability used for adding new chromosomes")
    @DoubleValue(min = 0.0, max = 1.0)
    public static double MAP_ELITES_RANDOM = 0.5;

    @Parameter(key = "map_elites_ignore_features", group = "Search Algorithm", description = "Enable this to disable feature based mapping")
    public static boolean MAP_ELITES_IGNORE_FEATURES = false;

    @Parameter(key = "algorithm", group = "Search Algorithm", description = "Search algorithm")
    public static Algorithm ALGORITHM = Algorithm.DYNAMOSA;

    /**
     * Different models of neighbourhoods in the Cellular GA
     **/
    public enum CGA_Models {
        ONE_DIMENSION,
        LINEAR_FIVE,
        COMPACT_NINE,
        COMPACT_THIRTEEN
    }

    @Parameter(key = "neighborhood_model", group = "Search Algorithm", description = "The model of neighborhood used in case of CGA. L5 is default")
    public static CGA_Models MODEL = CGA_Models.LINEAR_FIVE;

    @Parameter(key = "random_seed", group = "Search Algorithm", description = "Seed used for random generator. If left empty, use current time")
    public static Long RANDOM_SEED = null;

    @Parameter(key = "check_best_length", group = "Search Algorithm", description = "Check length against length of best individual")
    public static boolean CHECK_BEST_LENGTH = true;

    @Parameter(key = "check_parents_length", group = "Search Algorithm", description = "Check length against length of parents")
    public static boolean CHECK_PARENTS_LENGTH = false; // note, based on STVR experiments

    // @Parameter(key = "check_rank_length", group = "Search Algorithm", description = "Use length in rank selection")
    // public static boolean CHECK_RANK_LENGTH = false;

    @Parameter(key = "parent_check", group = "Search Algorithm", description = "Check against parents in Mu+Lambda algorithm")
    public static boolean PARENT_CHECK = true;

    @Parameter(key = "check_max_length", group = "Search Algorithm", description = "Check length against fixed maximum")
    public static boolean CHECK_MAX_LENGTH = true;

    @Parameter(key = "chop_max_length", group = "Search Algorithm", description = "Chop statements after exception if length has reached maximum")
    public static boolean CHOP_MAX_LENGTH = true;

    //----------- DSE, which is a special case of LS ---------------

    /**
     * ilebrero: Mostly for benchmarks for new module, I dont think the legacy strategy is gonna be used anymore
     **/
    public enum DSE_MODULE_VERSION {
        LEGACY,
        NEW
    }

<<<<<<< HEAD
	/**
	 * TODO (ilebrero) : Implement private fields tracking
	 **/
	public enum DSE_OBJECTS_MODEL_VERSION {
		PUBLIC_FIELDS_NO_SUBCLASSES,
		PUBLIC_FIELDS_AND_SUBCLASSES // TODO: Implement me!
	}

	@Parameter(key = "dse_module_version", group = "DSE", description = "Module version of DSE, mostly used for benchmarking between modules. For other things the new one is recomended.")
	public static DSE_MODULE_VERSION CURRENT_DSE_MODULE_VERSION = DSE_MODULE_VERSION.NEW;

	@Parameter(key = "dse_enable_objects_support", group = "DSE", description = "If objects should be supported by the concolic engine")
	public static  boolean IS_DSE_OBJECTS_SUPPORT_ENABLED = false;

	@Parameter(key = "selected_dse_module_objects_model_version", group = "DSE", description = "Which implementation of objects is used on the concolic engine.")
	public static DSE_OBJECTS_MODEL_VERSION SELECTED_DSE_OBJECTS_MODEL_VERSION = DSE_OBJECTS_MODEL_VERSION.PUBLIC_FIELDS_NO_SUBCLASSES;

	@Parameter(key = "dse_enable_arrays_support", group = "DSE", description = "If arrays should be supported by the concolic engine")
	public static boolean IS_DSE_ARRAYS_SUPPORT_ENABLED = true;
=======
    /**
     * ilebrero: Hope it doesn't make a lot of confusion that there are two versions of arrays supported.
     * - ARRAYS_THEORY: Supports Integers and Reals.
     * - LAZY_VARIABLES: Supports Integers and Reals.
     **/
    public enum DSE_ARRAYS_MEMORY_MODEL_VERSION {
        SELECT_STORE_EXPRESSIONS,
        LAZY_VARIABLES
    }

    @Parameter(key = "dse_module_version", group = "DSE", description = "Module version of DSE, mostly used for benchmarking between modules. For other things the new one is recomended.")
    public static DSE_MODULE_VERSION CURRENT_DSE_MODULE_VERSION = DSE_MODULE_VERSION.NEW;
>>>>>>> 8730aedd

    @Parameter(key = "dse_enable_arrays_support", group = "DSE", description = "If arrays should be supported by the concolic engine")
    public static boolean IS_DSE_ARRAYS_SUPPORT_ENABLED = true;

    @Parameter(key = "selected_dse_module_arrays_support_version", group = "DSE", description = "Which implementation of arrays is used on the concolic engine.")
    public static DSE_ARRAYS_MEMORY_MODEL_VERSION SELECTED_DSE_ARRAYS_MEMORY_MODEL_VERSION = DSE_ARRAYS_MEMORY_MODEL_VERSION.SELECT_STORE_EXPRESSIONS;

    @Parameter(key = "dse_probability", group = "DSE", description = "Probability used to specify when to use DSE instead of regular LS when LS is applied")
    @DoubleValue(min = 0.0, max = 1.0)
    public static double DSE_PROBABILITY = 0.5;

    @Parameter(key = "dse_constraint_solver_timeout_millis", group = "DSE", description = "Maximum number of solving time for Constraint solver in milliseconds")
    public static long DSE_CONSTRAINT_SOLVER_TIMEOUT_MILLIS = 1000;

    @Parameter(key = "dse_rank_branch_conditions", group = "DSE", description = "Rank branch conditions")
    public static boolean DSE_RANK_BRANCH_CONDITIONS = true;

    @Parameter(key = "dse_negate_all_conditions", group = "DSE", description = "Negate all branch conditions in the path condition (covered or not)")
    public static boolean DSE_NEGATE_ALL_CONDITIONS = true;

    @Parameter(key = "dse_constraint_length", group = "DSE", description = "Maximal length of the constraints in DSE")
    public static int DSE_CONSTRAINT_LENGTH = 100000;

    @Parameter(key = "dse_constant_probability", group = "DSE", description = "Probability with which to use constants from the constraints when resetting variables during search")
    @DoubleValue(min = 0.0, max = 1.0)
    public static double DSE_CONSTANT_PROBABILITY = 0.5;

    @Parameter(key = "dse_variable_resets", group = "DSE", description = "Times DSE resets the int and real variables with random values")
    public static int DSE_VARIABLE_RESETS = 2;

    // By default the target is 100
    @Parameter(key = "dse_target_coverage", group = "DSE", description = "Percentage (out of 100) of target coverage to cover")
    public static int DSE_TARGET_COVERAGE = 100;

    public enum DSEType {
        /**
         * apply DSE per statement
         */
        STATEMENT,
        /**
         * apply DSE with all primitives in a test
         */
        TEST,
        /**
         * DSE on whole suites
         */
        SUITE
    }

    // NOTE (ilebrero): This is the current method name being explored. This is NOT a good practice, but it's
    //	     the only way I can imagine to get the current method name for saving the bytecodeLogging info in a file.
    //		 TODO: Is there a better way of doing this?
    public static String CURRENT_TARGET_METHOD = "";

    // NOTE: by default we use the sage implementation of the algorithm
    @Parameter(key = "dse_exploration_algorithm", group = "DSE", description = "Type of DSE algorithm to use.")
    public static DSEAlgorithms DSE_EXPLORATION_ALGORITHM_TYPE = DSEAlgorithms.GENERATIONAL_SEARCH;

    @Parameter(key = "local_search_dse", group = "DSE", description = "Granularity of DSE application")
    public static DSEType LOCAL_SEARCH_DSE = DSEType.TEST;

    @Deprecated
    @Parameter(key = "dse_keep_all_tests", group = "DSE", description = "Keep tests even if they do not increase fitness")
    public static boolean DSE_KEEP_ALL_TESTS = false;

    public enum SolverType {
        EVOSUITE_SOLVER, Z3_SOLVER, CVC4_SOLVER
    }

    @Parameter(key = "dse_solver", group = "DSE", description = "Specify which constraint solver to use. Note: external solver will need to be installed and cofigured separately")
    public static SolverType DSE_SOLVER = SolverType.EVOSUITE_SOLVER;

    @Parameter(key = "z3_path", group = "DSE", description = "Indicates the path to the Z3 solver")
    public static String Z3_PATH = null;

    @Parameter(key = "cvc4_path", group = "DSE", description = "Indicates the path to the CVC4 solver")
    public static String CVC4_PATH = null;

    public enum DSEStoppingConditionCriterion {
        TARGETCOVERAGE,
        MAXTIME,
        /**
         * In seconds
         */
        ZEROFITNESS,
        MAXTESTS,
        DEFAULTS /** The ones that are setted by default on the algorithm + Strategy */
    }

    @Parameter(key = "dse_stopping_condition", group = "DSE", description = "Indicate which stopping condition to use.")
    public static DSEStoppingConditionCriterion DSE_STOPPING_CONDITION = DSEStoppingConditionCriterion.DEFAULTS;

    @Parameter(key = "bytecode_logging_enabled", group = "DSE", description = "Indicates whether bytecode instructions that are being executed should be logged.")
    public static boolean BYTECODE_LOGGING_ENABLED = false;

    @Parameter(key = "bytecode_logging_mode", group = "DSE", description = "How to log executed bytecode")
    public static DSEBytecodeLoggingMode BYTECODE_LOGGING_MODE = DSEBytecodeLoggingMode.STD_OUT;

    // TODO (ilebrero): add other modes
    public enum DSEBytecodeLoggingMode {
        STD_OUT,
        FILE_DUMP
    }

    // --------- LS ---------

    @Parameter(key = "local_search_rate", group = "Local Search", description = "Apply local search at every X generation")
    public static int LOCAL_SEARCH_RATE = -1;

    @Parameter(key = "local_search_probability", group = "Local Search", description = "Probability of applying local search at every X generation")
    @DoubleValue(min = 0.0, max = 1.0)
    public static double LOCAL_SEARCH_PROBABILITY = 1.0;

    @Deprecated
    @Parameter(key = "local_search_selective", group = "Local Search", description = "Apply local search only to individuals that changed fitness")
    public static boolean LOCAL_SEARCH_SELECTIVE = false;

    @Parameter(key = "local_search_selective_primitives", group = "Local Search", description = "Only check primitives for selective LS")
    public static boolean LOCAL_SEARCH_SELECTIVE_PRIMITIVES = false; //TODO what is this? unclear

    @Parameter(key = "local_search_expand_tests", group = "Local Search", description = "Expand test cases before applying local search such that each primitive is used only once")
    public static boolean LOCAL_SEARCH_EXPAND_TESTS = true;

    @Parameter(key = "local_search_ensure_double_execution", group = "Local Search", description = "If a branch is only executed once by a test suite, duplicate that test")
    public static boolean LOCAL_SEARCH_ENSURE_DOUBLE_EXECUTION = true;

    @Parameter(key = "local_search_restore_coverage", group = "Local Search", description = "Add tests that cover branches already covered in the past")
    public static boolean LOCAL_SEARCH_RESTORE_COVERAGE = false; // Not needed with archive

    @Parameter(key = "local_search_adaptation_rate", group = "Local Search", description = "Parameter used to adapt at runtime the probability of applying local search")
    public static double LOCAL_SEARCH_ADAPTATION_RATE = 2.0;

    @Parameter(key = "local_search_budget", group = "Local Search", description = "Maximum budget usable for improving individuals per local search")
    public static long LOCAL_SEARCH_BUDGET = 5;

    public enum LocalSearchBudgetType {
        STATEMENTS, TESTS,
        /**
         * Time expressed in seconds
         */
        TIME,
        SUITES, FITNESS_EVALUATIONS
    }

    @Parameter(key = "local_search_budget_type", group = "Local Search", description = "Interpretation of local_search_budget")
    public static LocalSearchBudgetType LOCAL_SEARCH_BUDGET_TYPE = LocalSearchBudgetType.TIME;

    @Parameter(key = "local_search_probes", group = "Local Search", description = "How many mutations to apply to a string to check whether it improves coverage")
    public static int LOCAL_SEARCH_PROBES = 10;

    @Parameter(key = "local_search_primitives", group = "Local Search", description = "Perform local search on primitive values")
    public static boolean LOCAL_SEARCH_PRIMITIVES = true;

    @Parameter(key = "local_search_strings", group = "Local Search", description = "Perform local search on primitive values")
    public static boolean LOCAL_SEARCH_STRINGS = true;

    @Parameter(key = "local_search_arrays", group = "Local Search", description = "Perform local search on array statements")
    public static boolean LOCAL_SEARCH_ARRAYS = true;

    @Parameter(key = "local_search_references", group = "Local Search", description = "Perform local search on reference types")
    public static boolean LOCAL_SEARCH_REFERENCES = true;

    //--------------------------

    @Parameter(key = "crossover_rate", group = "Search Algorithm", description = "Probability of crossover")
    @DoubleValue(min = 0.0, max = 1.0)
    public static double CROSSOVER_RATE = 0.75;

    @Parameter(key = "headless_chicken_test", group = "Search Algorithm", description = "Activate headless chicken test")
    public static boolean HEADLESS_CHICKEN_TEST = false;

    @Parameter(key = "mutation_rate", group = "Search Algorithm", description = "Probability of mutation")
    @DoubleValue(min = 0.0, max = 1.0)
    public static double MUTATION_RATE = 0.75;

    @Parameter(key = "breeder_truncation", group = "Search Algorithm", description = "Percentage of population to use for breeding in breeder GA")
    @DoubleValue(min = 0.01, max = 1.0)
    public static double TRUNCATION_RATE = 0.5;

    @Parameter(key = "number_of_mutations", group = "Search Algorithm", description = "Number of single mutations applied on an individual when a mutation event occurs")
    public static int NUMBER_OF_MUTATIONS = 1;

    @Parameter(key = "p_test_insertion", group = "Search Algorithm", description = "Initial probability of inserting a new test in a test suite")
    @DoubleValue(min = 0.0, max = 1.0)
    public static double P_TEST_INSERTION = 0.1;

    @Parameter(key = "p_statement_insertion", group = "Search Algorithm", description = "Initial probability of inserting a new statement in a test case")
    @DoubleValue(min = 0.0, max = 1.0)
    public static double P_STATEMENT_INSERTION = 0.5;

    @Parameter(key = "p_change_parameter", group = "Search Algorithm", description = "Probability of replacing parameters when mutating a method or constructor statementa in a test case")
    @DoubleValue(min = 0.0, max = 1.0)
    public static double P_CHANGE_PARAMETER = 0.1;

    @Parameter(key = "p_test_delete", group = "Search Algorithm", description = "Probability of deleting statements during mutation")
    @DoubleValue(min = 0.0, max = 1.0)
    public static double P_TEST_DELETE = 1d / 3d;

    @Parameter(key = "p_test_change", group = "Search Algorithm", description = "Probability of changing statements during mutation")
    @DoubleValue(min = 0.0, max = 1.0)
    public static double P_TEST_CHANGE = 1d / 3d;

    @Parameter(key = "p_test_insert", group = "Search Algorithm", description = "Probability of inserting new statements during mutation")
    @DoubleValue(min = 0.0, max = 1.0)
    public static double P_TEST_INSERT = 1d / 3d;

    @Parameter(key = "kincompensation", group = "Search Algorithm", description = "Penalty for duplicate individuals")
    @DoubleValue(min = 0.0, max = 1.0)
    public static double KINCOMPENSATION = 1.0;

    @Parameter(key = "elite", group = "Search Algorithm", description = "Elite size for search algorithm")
    public static int ELITE = 1;

    @Parameter(key = "mu", group = "Search Algorithm", description = "Number of individuals selected by Mu + Lambda EA for the next generation")
    public static int MU = 1;

    @Parameter(key = "lambda", group = "Search Algorithm", description = "Number of individuals produced by Mu + Lambda EA at each generation")
    public static int LAMBDA = 1;

    @Parameter(key = "tournament_size", group = "Search Algorithm", description = "Number of individuals for tournament selection")
    public static int TOURNAMENT_SIZE = 10;

    @Parameter(key = "rank_bias", group = "Search Algorithm", description = "Bias for better individuals in rank selection")
    public static double RANK_BIAS = 1.7;

    @Parameter(key = "chromosome_length", group = "Search Algorithm", description = "Maximum length of chromosomes during search")
    @IntValue(min = 1, max = 100000)
    public static int CHROMOSOME_LENGTH = 40;

    @Parameter(key = "number_of_tests_per_target", group = "Search Algorithm", description = "Number of test cases for each target goal to keep in an archive")
    public static int NUMBER_OF_TESTS_PER_TARGET = 10;

    @Parameter(key = "p_random_test_or_from_archive", group = "Search Algorithm", description = "Probability [0,1] of sampling a new test at random or choose an existing one in an archive")
    @DoubleValue(min = 0.0, max = 1.0)
    public static double P_RANDOM_TEST_OR_FROM_ARCHIVE = 0.5;

    @Parameter(key = "exploitation_starts_at_percent", group = "Search Algorithm", description = "Percentage [0,1] of search budget after which exploitation is activated")
    @DoubleValue(min = 0.0, max = 1.0)
    public static double EXPLOITATION_STARTS_AT_PERCENT = 0.5;

    @Parameter(key = "max_num_mutations_before_giving_up", group = "Search Algorithm", description = "Maximum number of mutations allowed to be done on the same individual before sampling a new one")
    public static int MAX_NUM_MUTATIONS_BEFORE_GIVING_UP = 10;

    @Parameter(key = "max_num_fitness_evaluations_before_giving_up", group = "Search Algorithm", description = "Maximum number of fitness evaluations allowed to be done on the same individual before sampling a new one")
    public static int MAX_NUM_FITNESS_EVALUATIONS_BEFORE_GIVING_UP = 10;

    @Parameter(key = "population", group = "Search Algorithm", description = "Population size of genetic algorithm")
    @IntValue(min = 1)
    public static int POPULATION = 50;

    public enum PopulationLimit {
        INDIVIDUALS, TESTS, STATEMENTS
    }

    @Parameter(key = "population_limit", group = "Search Algorithm", description = "What to use as limit for the population size")
    public static PopulationLimit POPULATION_LIMIT = PopulationLimit.INDIVIDUALS;

    @Parameter(key = "write_individuals", group = "Search Algorithm",
            description = "Write to a file all fitness values of each individual on each iteration of a GA")
    public static boolean WRITE_INDIVIDUALS = false;

    @Parameter(key = "search_budget", group = "Search Algorithm", description = "Maximum search duration")
    @LongValue(min = 1)
    public static long SEARCH_BUDGET = 60;

    @Parameter(key = "OUTPUT_DIR", group = "Runtime", description = "Directory in which to put generated files")
    public static String OUTPUT_DIR = "evosuite-files";

    public static String PROPERTIES_FILE = OUTPUT_DIR + File.separator + "evosuite.properties";

    public enum StoppingCondition {
        MAXSTATEMENTS, MAXTESTS,
        /**
         * Max time in seconds
         */
        MAXTIME,
        MAXGENERATIONS, MAXFITNESSEVALUATIONS, TIMEDELTA
    }

    @Parameter(key = "stopping_condition", group = "Search Algorithm", description = "What condition should be checked to end the search")
    public static StoppingCondition STOPPING_CONDITION = StoppingCondition.MAXTIME;

    public enum CrossoverFunction {
        SINGLEPOINTRELATIVE, SINGLEPOINTFIXED, SINGLEPOINT, COVERAGE, UNIFORM
    }

    @Parameter(key = "crossover_function", group = "Search Algorithm", description = "Crossover function during search")
    public static CrossoverFunction CROSSOVER_FUNCTION = CrossoverFunction.SINGLEPOINTRELATIVE;

    public enum TheReplacementFunction {
        /**
         * Indicates a replacement function which works for all chromosomes
         * because it solely relies on fitness values.
         */
        FITNESSREPLACEMENT,
        /**
         * EvoSuite's default replacement function which only works on subtypes
         * of the default chromosome types. Relies on fitness plus secondary
         * goals such as length.
         */
        DEFAULT
    }

    /**
     * During search the genetic algorithm has to decide whether the parent
     * chromosomes or the freshly created offspring chromosomes should be
     * preferred. If you use EvoSuite with its default chromosomes the
     * TheReplacementFunction.DEFAULT is what you want. If your chromosomes are
     * not a subclass of the default chromosomes your have to write your own
     * replacement function or use TheReplacementFunction.FITNESSREPLACEMENT.
     */
    @Parameter(key = "replacement_function", group = "Search Algorithm", description = "Replacement function for comparing offspring to parents during search")
    public static TheReplacementFunction REPLACEMENT_FUNCTION = TheReplacementFunction.DEFAULT;

    public enum SelectionFunction {
        RANK, ROULETTEWHEEL, TOURNAMENT, BINARY_TOURNAMENT, RANK_CROWD_DISTANCE_TOURNAMENT, BESTK, RANDOMK
    }

    @Parameter(key = "selection_function", group = "Search Algorithm", description = "Selection function during search")
    public static SelectionFunction SELECTION_FUNCTION = SelectionFunction.RANK;

    @Parameter(key = "emigrant_selection_function", group = "Search Algorithm", description = "Selection function for emigrant selection during search")
    public static SelectionFunction EMIGRANT_SELECTION_FUNCTION = SelectionFunction.RANDOMK;

    public enum MutationProbabilityDistribution {
        UNIFORM, BINOMIAL
    }

    /**
     * Constant <code>MUTATION_PROBABILITY_DISTRIBUTION</code>
     */
    @Parameter(key = "mutation_probability_distribution", group = "Search Algorithm", description = "Mutation probability distribution")
    public static MutationProbabilityDistribution MUTATION_PROBABILITY_DISTRIBUTION = MutationProbabilityDistribution.UNIFORM;

    public enum SecondaryObjective {
        AVG_LENGTH, MAX_LENGTH, TOTAL_LENGTH, SIZE, EXCEPTIONS, IBRANCH, RHO
    }

    @Parameter(key = "secondary_objectives", group = "Search Algorithm", description = "Secondary objective during search")
    public static SecondaryObjective[] SECONDARY_OBJECTIVE = new SecondaryObjective[]{SecondaryObjective.TOTAL_LENGTH};

    @Parameter(key = "enable_secondary_objective_after", group = "Search Algorithm", description = "Activate the second secondary objective after a certain amount of search budget")
    public static int ENABLE_SECONDARY_OBJECTIVE_AFTER = 0;

    @Parameter(key = "enable_secondary_starvation", group = "Search Algorithm", description = "Activate the second secondary objective after a certain amount of search budget")
    public static boolean ENABLE_SECONDARY_OBJECTIVE_STARVATION = false;

    @Parameter(key = "starvation_after_generation", group = "Search Algorithm", description = "Activate the second secondary objective after a certain amount of search budget")
    public static int STARVATION_AFTER_GENERATION = 500;

    @Parameter(key = "bloat_factor", group = "Search Algorithm", description = "Maximum relative increase in length")
    public static int BLOAT_FACTOR = 2;

    @Parameter(key = "stop_zero", group = "Search Algorithm", description = "Stop optimization once goal is covered")
    public static boolean STOP_ZERO = true;

    @Parameter(key = "dynamic_limit", group = "Search Algorithm", description = "Multiply search budget by number of test goals")
    public static boolean DYNAMIC_LIMIT = false;

    @Parameter(key = "global_timeout", group = "Search Algorithm", description = "Maximum seconds allowed for entire search when not using time as stopping criterion")
    @IntValue(min = 0)
    public static int GLOBAL_TIMEOUT = 120;

    @Parameter(key = "minimization_timeout", group = "Search Algorithm", description = "Seconds allowed for minimization at the end")
    @IntValue(min = 0)
    public static int MINIMIZATION_TIMEOUT = 60;

    @Parameter(key = "assertion_timeout", group = "Search Algorithm", description = "Seconds allowed for assertion generation at the end")
    @IntValue(min = 0)
    public static int ASSERTION_TIMEOUT = 60;

    @Parameter(key = "assertion_minimization_fallback", group = "Search Algorithm", description = "Percentage of tests expected to have assertions at fallback check time")
    public static double ASSERTION_MINIMIZATION_FALLBACK = 1 / 2d;

    @Parameter(key = "assertion_minimization_fallback_time", group = "Search Algorithm", description = "Percentage of tests applied to minimisation before checking fallback. 1.0 for no fallback.")
    public static double ASSERTION_MINIMIZATION_FALLBACK_TIME = 2 / 3d;

    @Parameter(key = "junit_check_timeout", group = "Search Algorithm", description = "Seconds allowed for checking the generated JUnit files (e.g., compilation and stability)")
    @IntValue(min = 0)
    public static int JUNIT_CHECK_TIMEOUT = 60;

    @Parameter(key = "write_junit_timeout", group = "Search Algorithm", description = "Seconds allowed to write on disk the generated JUnit files")
    @IntValue(min = 0)
    public static int WRITE_JUNIT_TIMEOUT = 60; //Note: we need it, as we currently first run the tests before we write them

    @Parameter(key = "carving_timeout", group = "Search Algorithm", description = "Seconds allowed for carving JUnit tests")
    @IntValue(min = 0)
    public static int CARVING_TIMEOUT = 120;

    @Parameter(key = "initialization_timeout", group = "Search Algorithm", description = "Seconds allowed for initializing the search")
    @IntValue(min = 0)
    public static int INITIALIZATION_TIMEOUT = 120;

    @Parameter(key = "extra_timeout", group = "Search Algorithm", description = "Extra seconds allowed for the search")
    @IntValue(min = 0)
    public static int EXTRA_TIMEOUT = 60;

    @Parameter(key = "reuse_leftover_time", group = "Search Algorithm", description = "If a phase is ended before its timeout, allow the next phase to run over its timeout")
    public static boolean REUSE_LEFTOVER_TIME = false;

    @Parameter(key = "track_boolean_branches", group = "Search Algorithm", description = "Track branches that have a distance of either 0 or 1")
    public static boolean TRACK_BOOLEAN_BRANCHES = false;

    @Parameter(key = "track_covered_gradient_branches", group = "Search Algorithm", description = "Track gradient branches that were covered")
    public static boolean TRACK_COVERED_GRADIENT_BRANCHES = false;

    @Parameter(key = "branch_comparison_types", group = "Search Algorithm", description = "Track branch comparison types based on the bytecode")
    public static boolean BRANCH_COMPARISON_TYPES = false;

    @Parameter(key = "track_diversity", group = "Search Algorithm", description = "Track population diversity")
    public static boolean TRACK_DIVERSITY = false;

    @Parameter(key = "analysis_criteria", group = "Output", description = "List of criteria which should be measured on the completed test suite")
    public static String ANALYSIS_CRITERIA = "";

    @Parameter(key = "use_existing_coverage", group = "Experimental", description = "Use the coverage of existing test cases")
    public static boolean USE_EXISTING_COVERAGE = false;

    @Parameter(key = "epson", group = "Experimental", description = "Epson")
    @DoubleValue(min = 0.0, max = 1.0)
    public static double EPSON = 0.01;

    // ---------------------------------------------------------------
    // Chemical Reaction Optimization Parameters

    @Parameter(key = "kinetic_energy_loss_rate", group = "Chemical Reaction Optimization", description = "Rate at which molecules lose kinetic energy")
    @DoubleValue(min = 0.0, max = 1.0)
    public static double KINETIC_ENERGY_LOSS_RATE = 0.2;

    @Parameter(key = "molecular_collision_rate", group = "Chemical Reaction Optimization", description = "Rate of inter molecular collisions")
    @DoubleValue(min = 0.0, max = 1.0)
    public static double MOLECULAR_COLLISION_RATE = 0.2;

    @Parameter(key = "initial_kinetic_energy", group = "Chemical Reaction Optimization", description = "Initial kinetic energy of each molecule")
    public static double INITIAL_KINETIC_ENERGY = 1000.0;

    @Parameter(key = "decomposition_threshold", group = "Chemical Reaction Optimization", description = "Threshold to be checked to decide when to trigger decomposition")
    public static int DECOMPOSITION_THRESHOLD = 500;

    @Parameter(key = "synthesis_threshold", group = "Chemical Reaction Optimization", description = "Threshold to be checked to decide when to trigger synthesis")
    public static int SYNTHESIS_THRESHOLD = 10;

    //----------------------------------------------------------------
    // Continuous Test Generation

    @Parameter(key = "ctg_memory", group = "Continuous Test Generation", description = "Total Memory (in MB) that CTG will use")
    public static int CTG_MEMORY = 1000;

    @Parameter(key = "ctg_cores", group = "Continuous Test Generation", description = "Number of cores CTG will use")
    public static int CTG_CORES = 1;

    @Parameter(key = "ctg_time", group = "Continuous Test Generation", description = "How many minutes in total CTG will run")
    public static int CTG_TIME = 3;

    @Parameter(key = "ctg_time_per_class", group = "Continuous Test Generation", description = "How many minutes to allocate for each class. If this parameter is set, then ctg_time is going to be ignored. This parameter is mainly meant for debugging purposes.")
    public static Integer CTG_TIME_PER_CLASS = null;

    @Parameter(key = "ctg_min_time_per_job", group = "Continuous Test Generation", description = "How many minutes each class under test should have at least")
    public static int CTG_MIN_TIME_PER_JOB = 1;

    @Parameter(key = "ctg_dir", group = "Continuous Test Generation", description = "Where generated files will be stored")
    public static String CTG_DIR = ".evosuite";

    @Parameter(key = "ctg_bests_folder", group = "Continuous Test Generation", description = "Folder where all the best test suites generated so far in all CTG runs are stored")
    public static String CTG_BESTS_DIR_NAME = "best-tests";

    @Parameter(key = "ctg_generation_dir_prefix", group = "Continuous Test Generation", description = "")
    public static String CTG_GENERATION_DIR_PREFIX = null;

    @Parameter(key = "ctg_delete_old_tmp_folders", group = "Continuous Test Generation", description = "If true, delete all the tmp folders before starting a new CTG run")
    public static boolean CTG_DELETE_OLD_TMP_FOLDERS = true;

    @Parameter(key = "ctg_tmp_logs_dir_name", group = "Continuous Test Generation", description = "")
    public static String CTG_TMP_LOGS_DIR_NAME = "logs";

    @Parameter(key = "ctg_tmp_pools_dir_name", group = "Continuous Test Generation", description = "")
    public static String CTG_TMP_POOLS_DIR_NAME = "pools";

    @Parameter(key = "ctg_tmp_reports_dir_name", group = "Continuous Test Generation", description = "")
    public static String CTG_TMP_REPORTS_DIR_NAME = "reports";

    @Parameter(key = "ctg_tmp_tests_dir_name", group = "Continuous Test Generation", description = "")
    public static String CTG_TMP_TESTS_DIR_NAME = "tests";

    @Parameter(key = "ctg_seeds_file_in", group = "Continuous Test Generation", description = "If specified, load serialized tests from that file")
    public static String CTG_SEEDS_FILE_IN = null;

    @Parameter(key = "ctg_seeds_file_out", group = "Continuous Test Generation", description = "If specified, save serialized tests to that file")
    public static String CTG_SEEDS_FILE_OUT = null;

    @Parameter(key = "ctg_seeds_dir_name", group = "Continuous Test Generation", description = "Name of seed folder where the serialized tests are stored")
    public static String CTG_SEEDS_DIR_NAME = "seeds";

    @Parameter(key = "ctg_seeds_ext", group = "Continuous Test Generation", description = "File extension for serialized test files")
    public static String CTG_SEEDS_EXT = "seed";

    @Parameter(key = "ctg_project_info", group = "Continuous Test Generation", description = "XML file which stores stats about all CTG executions")
    public static String CTG_PROJECT_INFO = "project_info.xml";

    @Parameter(key = "ctg_history_file", group = "Continuous Test Generation", description = "File with the list of new(A)/modified(M)/deleted(D) files")
    public static String CTG_HISTORY_FILE = null;

    @Parameter(key = "ctg_selected_cuts", group = "Continuous Test Generation", description = "Comma ',' separated list of CUTs to use in CTG. If none specified, then test all classes")
    public static String CTG_SELECTED_CUTS = null;

    @Parameter(key = "ctg_selected_cuts_file_location", group = "Continuous Test Generation", description = "Absolute path of text file where classes to test are specified. This is needed for operating systems like Windows where there are hard limits on parameters' size")
    public static String CTG_SELECTED_CUTS_FILE_LOCATION = null;

    @Parameter(key = "ctg_export_folder", group = "Continuous Test Generation", description = "If specified, make a copy of all tests into the target export folder")
    public static String CTG_EXPORT_FOLDER = null;

    @Parameter(key = "ctg_debug_port", group = "Continuous Test Generation", description = "Port for remote debugging of 'Master' spawn processes. 'Clinet' process will have port+1. This only applies when for a single CUT.")
    public static Integer CTG_DEBUG_PORT = null;

    /**
     * The types of CTG schedules that can be used
     */
    public enum AvailableSchedule {
        SIMPLE, BUDGET, SEEDING, BUDGET_AND_SEEDING, HISTORY
    }

    /*
     * FIXME choose best schedule for default
     * Note: most likely we ll use this parameter only for testing/experiments.
     * Maven plugin will use the default, best one
     */
    @Parameter(key = "ctg_schedule", group = "Continuous Test Generation", description = "Schedule used to run jobs")
    public static AvailableSchedule CTG_SCHEDULE = AvailableSchedule.BUDGET;


    @Parameter(key = "ctg_extra_args", group = "Continuous Test Generation", description = "Extra '-D' arguments to pass to EvoSuite test generation processes")
    public static String CTG_EXTRA_ARGS = null;


    // ---------------------------------------------------------------
    // Single branch mode
    @Parameter(key = "random_tests", group = "Single Branch Mode", description = "Number of random tests to run before test generation (Single branch mode)")
    public static int RANDOM_TESTS = 0;

    @Parameter(key = "skip_covered", group = "Single Branch Mode", description = "Skip coverage goals that have already been (coincidentally) covered")
    public static boolean SKIP_COVERED = true;

    @Parameter(key = "reuse_budget", group = "Single Branch Mode", description = "Use leftover budget on unsatisfied test goals (Single branch mode)")
    public static boolean REUSE_BUDGET = true;

    @Parameter(key = "shuffle_goals", group = "Single Branch Mode", description = "Shuffle test goals before test generation (Single branch mode)")
    public static boolean SHUFFLE_GOALS = true;

    @Parameter(key = "recycle_chromosomes", group = "Single Branch Mode", description = "Seed initial population with related individuals (Single branch mode)")
    public static boolean RECYCLE_CHROMOSOMES = true;

    // ---------------------------------------------------------------
    // Output
    public enum OutputFormat {
        JUNIT3, JUNIT4, TESTNG, JUNIT5
    }

    @Parameter(key = "test_format", group = "Output", description = "Format of the resulting test cases")
    public static OutputFormat TEST_FORMAT = OutputFormat.JUNIT4;

    @Parameter(key = "test_comments", group = "Output", description = "Include a header with coverage information for each test")
    public static boolean TEST_COMMENTS = false;

    @Parameter(key = "test_scaffolding", group = "Output", description = "Generate all the scaffolding needed to run EvoSuite JUnit tests in a separate file")
    public static boolean TEST_SCAFFOLDING = true;

    @Parameter(key = "max_length_test_case", group = "Output", description = "Maximum number of statements (normal statements and assertions)")
    public static int MAX_LENGTH_TEST_CASE = 2500;

    @Parameter(key = "no_runtime_dependency", group = "Output", description = "Avoid runtime dependencies in JUnit test")
    public static boolean NO_RUNTIME_DEPENDENCY = false;

    @Parameter(key = "print_to_system", group = "Output", description = "Allow test output on console")
    public static boolean PRINT_TO_SYSTEM = false;

    @Parameter(key = "plot", group = "Output", description = "Create plots of size and fitness")
    public static boolean PLOT = false;

    @Parameter(key = "coverage_matrix", group = "Output", description = "Create a coverage matrix (each row represents the coverage a test case, and each column represents one goal")
    public static boolean COVERAGE_MATRIX = false;

    @Parameter(key = "coverage_matrix_filename", group = "Output", description = "File to which the coverage matrix is written")
    public static String COVERAGE_MATRIX_FILENAME = "matrix";

    @Parameter(key = "junit_tests", group = "Output", description = "Create JUnit test suites")
    public static boolean JUNIT_TESTS = true;

    public enum JUnitCheckValues {
        TRUE, OPTIONAL, FALSE
    }

    @Parameter(key = "junit_check", group = "Output", description = "Compile and run resulting JUnit test suite (if any was created)")
    public static JUnitCheckValues JUNIT_CHECK = JUnitCheckValues.TRUE;

    @Parameter(key = "junit_check_on_separate_process", group = "Output", description = "Compile and run resulting JUnit test suite on a separate process")
    @Deprecated
    //this gives quite a few issues. and hopefully the problems it was aimed to fix are no longer
    public static boolean JUNIT_CHECK_ON_SEPARATE_PROCESS = false;

    @Parameter(key = "junit_suffix", group = "Output", description = "Suffix that is appended at each generated JUnit file name")
    public static String JUNIT_SUFFIX = "_ESTest";

    @Parameter(key = "junit_failed_suffix", group = "Output", description = "Suffix that is appended at each generated JUnit file name for failing tests")
    public static String JUNIT_FAILED_SUFFIX = "_Failed_ESTest";

    //WARN: do not change this value, as had to be hardcoded in quite a few places :( if really need to change it,
    // all that code has to be changed as well
    @Parameter(key = "scaffolding_suffix", group = "Output", description = "Suffix used to specify scaffolding files")
    public static String SCAFFOLDING_SUFFIX = "scaffolding";

    @Parameter(key = "tools_jar_location", group = "Output", description = "Location of where to locate tools.jar")
    public static String TOOLS_JAR_LOCATION = null;

    @Parameter(key = "pure_inspectors", group = "Output", description = "Selects only an underapproximation of all inspectors that are also pure (no side-effects)")
    public static boolean PURE_INSPECTORS = true;

    @Parameter(key = "pure_equals", group = "Output", description = "Selects only an underapproximation of equals(Object) that are also known to be pure (no side-effects)")
    public static boolean PURE_EQUALS = false;

    /**
     * TODO: this functionality is not implemented yet
     */
    @Parameter(key = "junit_extend", group = "Output", description = "Extend existing JUnit test suite")
    public static String JUNIT_EXTEND = "";

    @Parameter(key = "junit", group = "Experimental", description = "A colon(:) separated list of JUnit suites to execute. Can be a prefix (i.e., package name), a directory, a jar file, or the full name of a JUnit suite.")
    public static String JUNIT = "";

    @Parameter(key = "log_goals", group = "Output", description = "Create a CSV file for each individual evolution")
    public static boolean LOG_GOALS = false;

    @Parameter(key = "log.level", group = "Output", description = "Verbosity level of logger")
    public static String LOG_LEVEL = null;

    @Parameter(key = "log.target", group = "Output", description = "Target logger - all logging if not set")
    public static String LOG_TARGET = null;

    @Parameter(key = "minimize", group = "Output", description = "Minimize test suite after generation")
    public static boolean MINIMIZE = true;

    @Parameter(key = "minimize_second_pass", group = "Output", description = "Perform a second minimization pass as the first one may retain subsumed tests")
    public static boolean MINIMIZE_SECOND_PASS = true;

    @Parameter(key = "minimize_sort", group = "Output", description = "Sort goals before Minimization")
    public static boolean MINIMIZE_SORT = true;


    @Parameter(key = "minimize_skip_coincidental", group = "Output", description = "Minimize test suite after generation")
    public static boolean MINIMIZE_SKIP_COINCIDENTAL = true;

    @Parameter(key = "minimize_old", group = "Output", description = "Minimize test suite using old algorithm")
    @Deprecated
    public static boolean MINIMIZE_OLD = false;

    @Parameter(key = "minimize_values", group = "Output", description = "Minimize constants and method calls")
    public static boolean MINIMIZE_VALUES = false;

    @Parameter(key = "lm_strings", group = "Output", description = "Use language model on strings.  The parameter minimize_values must also be true.")
    public static boolean LM_STRINGS = false;

    @Parameter(key = "minimize_strings", group = "Output", description = "Try to minimise strings by deleting non-printables. The parameter minimize_values must also be true,")
    public static boolean MINIMIZE_STRINGS = true;

    @Parameter(key = "lm_src", description = "Text file for the language model.")
    public static String LM_SRC = "ukwac_char_lm";

    @Parameter(key = "lm_iterations", description = "Number of 1+1EA generations PER STRING PRIMITIVE for language model optimiser.")
    public static int LM_ITERATIONS = 1000;

    @Parameter(key = "lm_mutation_type", description = "Type of mutation to use in language model string optimiser.")
    public static MutationType LM_MUTATION_TYPE = MutationType.EVOSUITE;

    @Parameter(key = "coverage", group = "Output", description = "Calculate coverage after test suite generation")
    public static boolean COVERAGE = true;

    @Parameter(key = "inline", group = "Output", description = "Inline all constants")
    public static boolean INLINE = true;

    @Parameter(key = "write_pool", group = "Output", description = "Keep sequences for object pool")
    public static String WRITE_POOL = "";

    @Parameter(key = "report_dir", group = "Output", description = "Directory in which to put HTML and CSV reports")
    public static String REPORT_DIR = "evosuite-report";

    @Parameter(key = "bytecode_logging_report_dir", group = "Output", description = "Directory in which to put TXT executed bytecode logs.")
    public static String BYTECODE_LOGGING_REPORT_DIR = "executed-bytecode-logs";

    @Parameter(key = "output_variables", group = "Output", description = "List of variables to output to CSV file. Variables are separated by commas. Null represents default values")
    public static String OUTPUT_VARIABLES = null;

    @Parameter(key = "configuration_id", group = "Output", description = "Label that identifies the used configuration of EvoSuite. This is only done when running experiments.")
    public static String CONFIGURATION_ID = null;

    @Parameter(key = "group_id", group = "Output", description = "Label that specifies a group the SUT belongs to. This is only needed for running experiments.")
    public static String GROUP_ID = "none";

    @Parameter(key = "save_all_data", group = "Output", description = "Generate and store all data reports")
    public static boolean SAVE_ALL_DATA = true;

    @Parameter(key = "print_goals", group = "Output", description = "Print out goals of class under test")
    public static boolean PRINT_GOALS = false;

    @Parameter(key = "all_goals_file", group = "Output", description = "File to which the list of all goals is written")
    public static String ALL_GOALS_FILE = REPORT_DIR + File.separator + "all.goals";

    @Parameter(key = "write_all_goals_file", group = "Output", description = "If enabled, the list of all goals is written to a file")
    public static boolean WRITE_ALL_GOALS_FILE = false;

    @Parameter(key = "print_current_goals", group = "Output", description = "Print out current goal during test generation")
    public static boolean PRINT_CURRENT_GOALS = true;

    @Parameter(key = "print_covered_goals", group = "Output", description = "Print out covered goals during test generation")
    public static boolean PRINT_COVERED_GOALS = false;

    @Parameter(key = "print_missed_goals", group = "Output", description = "Print out missed goals at the end")
    public static boolean PRINT_MISSED_GOALS = false;

    @Parameter(key = "write_covered_goals_file", group = "Output", description = "Write covered goals file")
    public static boolean WRITE_COVERED_GOALS_FILE = false;

    @Parameter(key = "covered_goals_file", group = "Output", description = "File with relation of tests and covered goals")
    public static String COVERED_GOALS_FILE = REPORT_DIR + File.separator + "covered.goals";

    @Parameter(key = "assertions", group = "Output", description = "Create assertions")
    public static boolean ASSERTIONS = true;

    public enum AssertionStrategy {
        ALL, MUTATION, UNIT
    }

    @Parameter(key = "assertion_strategy", group = "Output", description = "Which assertions to generate")
    public static AssertionStrategy ASSERTION_STRATEGY = AssertionStrategy.MUTATION;

    @Parameter(key = "filter_assertions", group = "Output", description = "Filter flaky assertions")
    public static boolean FILTER_ASSERTIONS = false;

    @Parameter(key = "max_mutants_per_test", group = "Output", description = "How many mutants to use when trying to find assertions for a test")
    public static int MAX_MUTANTS_PER_TEST = 100;

    @Parameter(key = "max_mutants_per_method", group = "Output", description = "How many mutants can be inserted into a single method")
    public static int MAX_MUTANTS_PER_METHOD = 700;

    @Parameter(key = "max_mutants_per_class", group = "Output", description = "How many mutants can be used as target for a single class")
    public static int MAX_MUTANTS_PER_CLASS = 1000;

    @Parameter(key = "max_replace_mutants", group = "Output", description = "How many replacement mutants can be inserted for any one variable")
    public static int MAX_REPLACE_MUTANTS = 100;

    @Parameter(key = "test_dir", group = "Output", description = "Directory in which to place JUnit tests")
    public static String TEST_DIR = "evosuite-tests";

    @Parameter(key = "write_cfg", group = "Output", description = "Create CFG graphs")
    public static boolean WRITE_CFG = false;

    @Parameter(key = "shutdown_hook", group = "Output", description = "Store test suite on Ctrl+C")
    public static boolean SHUTDOWN_HOOK = true;

    @Parameter(key = "show_progress", group = "Output", description = "Show progress bar on console")
    public static boolean SHOW_PROGRESS = true;

    @Parameter(key = "serialize_result", group = "Output", description = "Serialize result of search to main process")
    public static boolean SERIALIZE_RESULT = false;

    @Parameter(key = "new_statistics", group = "Output", description = "Use the new statistics backend on the master")
    public static boolean NEW_STATISTICS = true;

    @Parameter(key = "ignore_missing_statistics", group = "Output", description = "Return an empty string for missing output variables")
    public static boolean IGNORE_MISSING_STATISTICS = false;

    @Parameter(key = "float_precision", group = "Output", description = "Precision to use in float comparisons and assertions")
    public static float FLOAT_PRECISION = 0.01F;

    @Parameter(key = "double_precision", group = "Output", description = "Precision to use in double comparisons and assertions")
    public static double DOUBLE_PRECISION = 0.01;

    //@Parameter(key = "old_statistics", group = "Output", description = "Use the old statistics backend on the master")
    //public static boolean OLD_STATISTICS = false;

    @Parameter(key = "validate_runtime_variables", group = "Output", description = "Validate runtime values before writing statistics")
    public static boolean VALIDATE_RUNTIME_VARIABLES = true;

    @Parameter(key = "serialize_ga", group = "Output", description = "Include the GA instance in the test generation result")
    public static boolean SERIALIZE_GA = false;

    @Parameter(key = "serialize_dse", group = "Output", description = "Include the DSE instance in the test generation result")
    public static boolean SERIALIZE_DSE = false;

    public enum StatisticsBackend {
        NONE, CONSOLE, CSV, HTML, DEBUG
    }

    @Parameter(key = "statistics_backend", group = "Output", description = "Which backend to use to collect data")
    public static StatisticsBackend STATISTICS_BACKEND = StatisticsBackend.CSV;

    @Parameter(key = "timeline_interval", group = "Output", description = "Time interval in milliseconds for timeline statistics")
    public static long TIMELINE_INTERVAL = 60 * 1000;

    @Parameter(key = "timeline_interpolation", group = "Output", description = "Interpolate timeline values")
    public static boolean TIMELINE_INTERPOLATION = true;

    public enum OutputGranularity {
        MERGED, TESTCASE
    }

    @Parameter(key = "output_granularity", group = "Output", description = "Write all test cases for a class into a single file or to separate files.")
    public static OutputGranularity OUTPUT_GRANULARITY = OutputGranularity.MERGED;

    @Parameter(key = "max_coverage_depth", group = "Output", description = "Maximum depth in the calltree to count a branch as covered")
    public static int MAX_COVERAGE_DEPTH = -1;

    public enum TestNamingStrategy {
        NUMBERED, COVERAGE
    }

    @Parameter(key = "test_naming_strategy", group = "Output", description = "What strategy to use to derive names for tests")
    public static TestNamingStrategy TEST_NAMING_STRATEGY = TestNamingStrategy.NUMBERED;

    // ---------------------------------------------------------------
    // Sandbox
    @Parameter(key = "sandbox", group = "Sandbox", description = "Execute tests in a sandbox environment")
    public static boolean SANDBOX = true;

    @Parameter(key = "sandbox_mode", group = "Sandbox", description = "Mode in which the sandbox is applied")
    public static Sandbox.SandboxMode SANDBOX_MODE = Sandbox.SandboxMode.RECOMMENDED;

    @Parameter(key = "filter_sandbox_tests", group = "Sandbox", description = "Drop tests that require the sandbox")
    public static boolean FILTER_SANDBOX_TESTS = false;

    @Parameter(key = "virtual_fs", group = "Sandbox", description = "Usa a virtual file system for all File I/O operations")
    public static boolean VIRTUAL_FS = true;


    @Parameter(key = "virtual_net", group = "Sandbox", description = "Usa a virtual network for all TCP/UDP communications")
    public static boolean VIRTUAL_NET = true;

    @Parameter(key = "use_separate_classloader", group = "Sandbox", description = "Usa a separate classloader in the final test cases")
    public static boolean USE_SEPARATE_CLASSLOADER = true;


    // ---------------------------------------------------------------
    // Experimental


    @Deprecated
    @Parameter(key = "jee", description = "Support for JEE")
    public static boolean JEE = false;

    @Deprecated
    @Parameter(key = "handle_servlets", description = "Special treatment of JEE Servlets")
    public static boolean HANDLE_SERVLETS = false;

    @Parameter(key = "cluster_recursion", description = "The maximum level of recursion when calculating the dependencies in the test cluster")
    public static int CLUSTER_RECURSION = 10;

    @Parameter(key = "sort_calls", description = "Sort SUT methods by remaining coverage to bias search towards uncovered parts")
    public static boolean SORT_CALLS = false;

    @Parameter(key = "sort_objects", description = "Sort objects in a test to make calls on objects closer to SUT more likely")
    public static boolean SORT_OBJECTS = false;

    @Parameter(key = "inheritance_file", description = "Cached version of inheritance tree")
    public static String INHERITANCE_FILE = "";

    @Parameter(key = "branch_eval", description = "Jeremy's branch evaluation")
    public static boolean BRANCH_EVAL = false;

    @Parameter(key = "branch_statement", description = "Require statement coverage for branch coverage")
    public static boolean BRANCH_STATEMENT = false;

    @Parameter(key = "remote_testing", description = "Include remote calls")
    public static boolean REMOTE_TESTING = false;

    @Parameter(key = "cpu_timeout", description = "Measure timeouts on CPU time, not global time")
    public static boolean CPU_TIMEOUT = false;

    @Parameter(key = "log_timeout", description = "Produce output each time a test times out")
    public static boolean LOG_TIMEOUT = false;

    @Parameter(key = "call_probability", description = "Probability to reuse an existing test case, if it produces a required object")
    @DoubleValue(min = 0.0, max = 1.0)
    public static double CALL_PROBABILITY = 0.0;

    @Parameter(key = "usage_models", description = "Names of usage model files")
    public static String USAGE_MODELS = "";

    @Parameter(key = "usage_rate", description = "Probability with which to use transitions out of the OUM")
    @DoubleValue(min = 0.0, max = 1.0)
    public static double USAGE_RATE = 0.5;

    @Parameter(key = "instrumentation_skip_debug", description = "Skip debug information in bytecode instrumentation (needed for compatibility with classes transformed by Emma code instrumentation due to an ASM bug)")
    public static boolean INSTRUMENTATION_SKIP_DEBUG = false;

    @Parameter(key = "instrument_parent", description = "Also count coverage goals in superclasses")
    public static boolean INSTRUMENT_PARENT = false;

    @Parameter(key = "instrument_context", description = "Also instrument methods called from the SUT")
    public static boolean INSTRUMENT_CONTEXT = false;

    @Parameter(key = "instrument_method_calls", description = "Instrument methods calls")
    public static boolean INSTRUMENT_METHOD_CALLS = false;

    @Parameter(key = "instrument_libraries", description = "Instrument the libraries used by the project under test")
    public static boolean INSTRUMENT_LIBRARIES = false;

    @Parameter(key = "break_on_exception", description = "Stop test execution if exception occurrs")
    public static boolean BREAK_ON_EXCEPTION = true;

    @Parameter(key = "handle_static_fields", description = "Include methods that update required static fields")
    public static boolean HANDLE_STATIC_FIELDS = true;

    public enum TestFactory {
        RANDOM, ALLMETHODS, TOURNAMENT, JUNIT, ARCHIVE, SERIALIZATION,
        SEED_BEST_INDIVIDUAL, SEED_RANDOM_INDIVIDUAL,
        SEED_BEST_AND_RANDOM_INDIVIDUAL, SEED_BEST_INDIVIDUAL_METHOD,
        SEED_RANDOM_INDIVIDUAL_METHOD, SEED_MUTATED_BEST_INDIVIDUAL
    }

    @Parameter(key = "test_archive", description = "Use an archive of covered goals during test generation")
    public static boolean TEST_ARCHIVE = true;

    @Parameter(key = "test_factory", description = "Which factory creates tests")
    public static TestFactory TEST_FACTORY = TestFactory.ARCHIVE;

    public enum ArchiveType {
        COVERAGE, MIO
    }

    /**
     * Constant <code>ARCHIVE_TYPE=COVERAGE</code>
     */
    @Parameter(key = "archive_type", description = "Which type of archive to keep track of covered goals during search")
    public static ArchiveType ARCHIVE_TYPE = ArchiveType.COVERAGE;

    @Parameter(key = "seed_file", description = "File storing TestGenerationResult or GeneticAlgorithm")
    public static String SEED_FILE = "";

    @Parameter(key = "seed_probability", description = "Probability to seed on methods with randomness involved")
    public static double SEED_PROBABILITY = 0.1;

    @Parameter(key = "selected_junit", description = "List of fully qualified class names (separated by ':') indicating which JUnit test suites the user has selected (e.g., for seeding)")
    public static String SELECTED_JUNIT = null;

    @Parameter(key = "junit_strict", description = "Only include test files containing the target classname")
    public static boolean JUNIT_STRICT = false;

    @Parameter(key = "seed_clone", description = "Probability with which existing individuals are cloned")
    @DoubleValue(min = 0.0, max = 1.0)
    public static double SEED_CLONE = 0.2;

    @Parameter(key = "seed_mutations", description = "Number of mutations applied to a cloned individual")
    public static int SEED_MUTATIONS = 3;

    @Parameter(key = "seed_dir", group = "Output", description = "Directory name where the best chromosomes are saved")
    public static String SEED_DIR = "evosuite-seeds";

    @Parameter(key = "concolic_mutation", description = "Deprecated. Probability of using concolic mutation operator")
    @DoubleValue(min = 0.0, max = 1.0)
    @Deprecated
    public static double CONCOLIC_MUTATION = 0.0;

    @Parameter(key = "constraint_solution_attempts", description = "Number of attempts to solve constraints related to one code branch")
    public static int CONSTRAINT_SOLUTION_ATTEMPTS = 3;

    @Parameter(key = "testability_transformation", description = "Apply testability transformation (Yanchuan)")
    public static boolean TESTABILITY_TRANSFORMATION = false;

    @Parameter(key = "TT_stack", description = "Maximum stack depth for testability transformation")
    public static int TT_stack = 10;

    @Parameter(key = "TT", description = "Testability transformation")
    public static boolean TT = false;

    public enum TransformationScope {
        TARGET, PREFIX, ALL
    }

    @Parameter(key = "tt_scope", description = "Testability transformation")
    public static TransformationScope TT_SCOPE = TransformationScope.ALL;

    // ---------------------------------------------------------------
    // Contracts / Asserts:
    @Parameter(key = "check_contracts", description = "Check contracts during test execution")
    public static boolean CHECK_CONTRACTS = false;

    @Parameter(key = "check_contracts_end", description = "Check contracts only once per test")
    public static boolean CHECK_CONTRACTS_END = false;

    @Parameter(key = "catch_undeclared_exceptions", description = "Use try/catch block for undeclared exceptions")
    public static boolean CATCH_UNDECLARED_EXCEPTIONS = true;

    @Parameter(key = "junit_theories", description = "Check JUnit theories as contracts")
    public static String JUNIT_THEORIES = "";


    @Parameter(key = "exception_branches", description = "Instrument code with explicit branches for exceptional control flow")
    public static boolean EXCEPTION_BRANCHES = false;

    @Parameter(key = "error_branches", description = "Instrument code with error checking branches")
    public static boolean ERROR_BRANCHES = false;

    public enum ErrorInstrumentation {
        ARRAY, CAST, DEQUE, DIVISIONBYZERO, LINKEDHASHSET, NPE, OVERFLOW, QUEUE, STACK, VECTOR, LIST
    }

    @Parameter(key = "error_instrumentation", description = "Which instrumentation to use for error checks")
    public static ErrorInstrumentation[] ERROR_INSTRUMENTATION = new ErrorInstrumentation[]{ErrorInstrumentation.ARRAY, ErrorInstrumentation.CAST, ErrorInstrumentation.DEQUE, ErrorInstrumentation.DIVISIONBYZERO, ErrorInstrumentation.LINKEDHASHSET, ErrorInstrumentation.NPE, ErrorInstrumentation.OVERFLOW, ErrorInstrumentation.QUEUE, ErrorInstrumentation.STACK, ErrorInstrumentation.VECTOR};

    @Parameter(key = "enable_asserts_for_evosuite", description = "When running EvoSuite clients, for debugging purposes check its assserts")
    public static boolean ENABLE_ASSERTS_FOR_EVOSUITE = false;

    @Parameter(key = "enable_asserts_for_sut", description = "Check asserts in the SUT")
    public static boolean ENABLE_ASSERTS_FOR_SUT = true;

    // ---------------------------------------------------------------
    // Test Execution
    @Parameter(key = "timeout", group = "Test Execution", description = "Milliseconds allowed to execute the body of a test")
    public static int TIMEOUT = 3000;

    @Parameter(key = "timeout_reset", group = "Test Execution", description = "Milliseconds allowed to execute the static reset of a test")
    public static int TIMEOUT_RESET = 2000;


    @Parameter(key = "concolic_timeout", group = "Test Execution", description = "Milliseconds allowed per test during concolic execution")
    public static int CONCOLIC_TIMEOUT = 15000;

    @Parameter(key = "shutdown_timeout", group = "Test Execution", description = "Milliseconds grace time to shut down test cleanly")
    public static int SHUTDOWN_TIMEOUT = 1000;

    @Parameter(key = "mutation_timeouts", group = "Test Execution", description = "Number of timeouts before we consider a mutant killed")
    public static int MUTATION_TIMEOUTS = 3;

    @Parameter(key = "array_limit", group = "Test Execution", description = "Hard limit on array allocation in the code")
    public static int ARRAY_LIMIT = 1000000;

    @Parameter(key = "max_mutants", group = "Test Execution", description = "Maximum number of mutants to target at the same time")
    public static int MAX_MUTANTS = 100;

    @Parameter(key = "mutation_generations", group = "Test Execution", description = "Number of generations before changing the currently targeted mutants")
    public static int MUTATION_GENERATIONS = 10;

    @Parameter(key = "replace_calls", group = "Test Execution", description = "Replace nondeterministic calls and System.exit")
    public static boolean REPLACE_CALLS = true;

    @Parameter(key = "replace_system_in", group = "Test Execution", description = "Replace System.in with a smart stub/mock")
    public static boolean REPLACE_SYSTEM_IN = true;

    @Parameter(key = "replace_gui", group = "Test Execution", description = "Replace javax.swing with a smart stub/mock")
    public static boolean REPLACE_GUI = false;


    @Parameter(key = "max_started_threads", group = "Test Execution", description = "Max number of threads allowed to be started in each test")
    public static int MAX_STARTED_THREADS = RuntimeSettings.maxNumberOfThreads;

    @Parameter(key = "max_loop_iterations", group = "Test Execution", description = "Max number of iterations allowed per loop. A negative value means no check is done.")
    public static long MAX_LOOP_ITERATIONS = RuntimeSettings.maxNumberOfIterationsPerLoop;

    // ---------------------------------------------------------------
    // Debugging

    @Parameter(key = "debug", group = "Debugging", description = "Enables debugging support in the client VM")
    public static boolean DEBUG = false;

    @Parameter(key = "profile", group = "Debugging", description = "Enables profiler support in the client VM")
    public static String PROFILE = "";

    @Parameter(key = "port", group = "Debugging", description = "Port on localhost, to which the client VM will listen for a remote debugger; defaults to 1044")
    @IntValue(min = 1024, max = 65535)
    public static int PORT = 1044;

    @Parameter(key = "jmc", group = "Debugging", description = "Experimental: activate Flight Recorder in spawn client process for Java Mission Control")
    public static boolean JMC = false;


    // ---------------------------------------------------------------
    // TODO: Fix description
    public enum AlternativeFitnessCalculationMode {
        SUM, MIN, MAX, AVG, SINGLE
    }

    @Parameter(key = "alternative_fitness_calculation_mode", description = "")
    public static AlternativeFitnessCalculationMode ALTERNATIVE_FITNESS_CALCULATION_MODE = AlternativeFitnessCalculationMode.SUM;

    @Parameter(key = "starve_by_fitness", description = "")
    public static boolean STARVE_BY_FITNESS = true;

    @Parameter(key = "enable_alternative_fitness_calculation", description = "")
    public static boolean ENABLE_ALTERNATIVE_FITNESS_CALCULATION = false;

    @Parameter(key = "enable_alternative_suite_fitness", description = "")
    public static boolean ENABLE_ALTERNATIVE_SUITE_FITNESS = false;

    @Parameter(key = "defuse_debug_mode", description = "")
    public static boolean DEFUSE_DEBUG_MODE = false;

    @Parameter(key = "defuse_aliases", description = "")
    public static boolean DEFUSE_ALIASES = true;

    @Parameter(key = "randomize_difficulty", description = "")
    public static boolean RANDOMIZE_DIFFICULTY = true;

    // ---------------------------------------------------------------
    // UI Test generation parameters
    @Parameter(key = "UI_BACKGROUND_COVERAGE_DELAY", group = "EXSYST", description = "How often to write out coverage information in the background (in ms). -1 to disable.")
    public static int UI_BACKGROUND_COVERAGE_DELAY = -1;

    // ---------------------------------------------------------------
    // Runtime parameters

    public enum Criterion {
        EXCEPTION, DEFUSE, ALLDEFS, BRANCH, CBRANCH, STRONGMUTATION, WEAKMUTATION,
        MUTATION, STATEMENT, RHO, AMBIGUITY, IBRANCH, READABILITY,
        ONLYBRANCH, ONLYMUTATION, METHODTRACE, METHOD, METHODNOEXCEPTION, LINE, ONLYLINE, OUTPUT, INPUT,
        TRYCATCH
    }

    @Parameter(key = "criterion", group = "Runtime", description = "Coverage criterion. Can define more than one criterion by using a ':' separated list")
    public static Criterion[] CRITERION = new Criterion[]{
            //these are basic criteria that should be always on by default
            Criterion.LINE, Criterion.BRANCH, Criterion.EXCEPTION, Criterion.WEAKMUTATION, Criterion.OUTPUT, Criterion.METHOD, Criterion.METHODNOEXCEPTION, Criterion.CBRANCH};


    /**
     * Cache target class
     */
    private static Class<?> TARGET_CLASS_INSTANCE = null;

    @Parameter(key = "CP", group = "Runtime", description = "The classpath of the target classes")
    public static String CP = "";

    @Parameter(key = "CP_file_path", group = "Runtime", description = "Location of file where classpath is specified (in its first line). This is needed for operating systems like Windows where cannot have too long input parameters")
    public static String CP_FILE_PATH = null;


    @Parameter(key = "PROJECT_PREFIX", group = "Runtime", description = "Package name of target package")
    public static String PROJECT_PREFIX = "";

    @Parameter(key = "PROJECT_DIR", group = "Runtime", description = "Directory name of target package")
    public static String PROJECT_DIR = null;

    /**
     * Package name of target class (might be a subpackage)
     */
    public static String CLASS_PREFIX = "";

    /**
     * Sub-package name of target class
     */
    public static String SUB_PREFIX = "";

    @Parameter(key = "TARGET_CLASS_PREFIX", group = "Runtime", description = "Prefix of classes we are trying to cover")
    public static String TARGET_CLASS_PREFIX = "";

    /**
     * Class under test
     */
    @Parameter(key = "TARGET_CLASS", group = "Runtime", description = "Class under test")
    public static String TARGET_CLASS = "";

    /**
     * Method under test
     */
    @Parameter(key = "target_method", group = "Runtime", description = "Method for which to generate tests")
    public static String TARGET_METHOD = "";

    /**
     * Method under test
     */
    @Parameter(key = "target_method_prefix", group = "Runtime", description = "All methods matching prefix will be used for generating tests")
    public static String TARGET_METHOD_PREFIX = "";

    /**
     * Method under test
     */
    @Parameter(key = "target_method_list", group = "Runtime", description = "A colon(:) separated list of methods for which to generate tests")
    public static String TARGET_METHOD_LIST = "";

    @Parameter(key = "hierarchy_data", group = "Runtime", description = "File in which hierarchy data is stored")
    public static String HIERARCHY_DATA = "hierarchy.xml";

    @Parameter(key = "connection_data", group = "Runtime", description = "File in which connection data is stored")
    public static String CONNECTION_DATA = "connection.xml";

    @Parameter(key = "exclude_ibranches_cut", group = "Runtime", description = "Exclude ibranches in the cut, to speed up ibranch as secondary criterion")
    public static boolean EXCLUDE_IBRANCHES_CUT = false;

    public enum Strategy {
        ONEBRANCH, EVOSUITE, RANDOM, RANDOM_FIXED, ENTBUG, MOSUITE, DSE, NOVELTY, MAP_ELITES
    }

    @Parameter(key = "strategy", group = "Runtime", description = "Which mode to use")
    public static Strategy STRATEGY = Strategy.MOSUITE;

    @Parameter(key = "process_communication_port", group = "Runtime", description = "Port at which the communication with the external process is done")
    public static int PROCESS_COMMUNICATION_PORT = -1;

    @Parameter(key = "spawn_process_manager_port", group = "Runtime", description = "Port at which the spawn process manager (if any) is listening")
    public static Integer SPAWN_PROCESS_MANAGER_PORT = null;

    @Parameter(key = "stopping_port", group = "Runtime", description = "Port at which a stopping condition waits for interruption")
    public static int STOPPING_PORT = -1;

    @Parameter(key = "max_stalled_threads", group = "Runtime", description = "Number of stalled threads")
    public static int MAX_STALLED_THREADS = 10;

    @Parameter(key = "ignore_threads", group = "Runtime", description = "Do not attempt to kill threads matching this prefix")
    public static String[] IGNORE_THREADS = new String[]{};

    @Parameter(key = "min_free_mem", group = "Runtime", description = "Minimum amount of available memory")
    public static int MIN_FREE_MEM = 50 * 1000 * 1000;


    @Parameter(key = "client_on_thread", group = "Runtime", description = "Run client process on same JVM of master in separate thread. To be used only for debugging purposes")
    public static volatile boolean CLIENT_ON_THREAD = false;


    @Parameter(key = "is_running_a_system_test", group = "Runtime", description = "Specify that a system test is running. To be used only for debugging purposes")
    public static volatile boolean IS_RUNNING_A_SYSTEM_TEST = false;


    // ---------------------------------------------------------------
    // Seeding test cases

    @Parameter(key = "classpath", group = "Test Seeding", description = "The classpath needed to compile the seeding test case.")
    public static String[] CLASSPATH = new String[]{""};

    @Parameter(key = "sourcepath", group = "Test Seeding", description = "The path to the test case source.")
    public static String[] SOURCEPATH = new String[]{""};

    // ---------------------------------------------------------------
    // Eclipse Plug-in flag

    @Parameter(key = "eclipse_plugin", group = "Plugin", description = "Running plugin for experiments. Use EvoSuiteTest annotation and decorate generated tests with (checked = false).")
    public static boolean ECLIPSE_PLUGIN = false;

    // Added - fix for @NotNull annotations issue on evo mailing list

    @Parameter(key = "honour_data_annotations", group = "Runtime", description = "Allows EvoSuite to generate tests with or without honouring the parameter data annotations")
    public static boolean HONOUR_DATA_ANNOTATIONS = true;

    /**
     * Get all parameters that are available
     *
     * @return a {@link java.util.Set} object.
     */
    public static Set<String> getParameters() {
        return parameterMap.keySet();
    }

    /**
     * Determine fields that are declared as parameters
     */
    private static void reflectMap() {
        for (Field f : Properties.class.getFields()) {
            if (f.isAnnotationPresent(Parameter.class)) {
                Parameter p = f.getAnnotation(Parameter.class);
                parameterMap.put(p.key(), f);
                try {
                    defaultMap.put(f, f.get(null));
                } catch (Exception e) {
                    logger.error("Exception: " + e.getMessage(), e);
                }
            }
        }
    }

    /**
     * Initialize properties from property file or command line parameters
     */
    private void initializeProperties() throws IllegalStateException {
        for (String parameter : parameterMap.keySet()) {
            try {
                String property = System.getProperty(parameter);
                if (property == null) {
                    property = properties.getProperty(parameter);
                }
                if (property != null) {
                    setValue(parameter, property);
                }
            } catch (Exception e) {
                throw new IllegalStateException("Wrong parameter settings for '" + parameter + "': " + e.getMessage());
            }
        }
        if (POPULATION_LIMIT == PopulationLimit.STATEMENTS) {
            if (MAX_LENGTH < POPULATION) {
                MAX_LENGTH = POPULATION;
            }
        }
    }

    /**
     * Load and initialize a properties file from the default path
     */
    public void loadProperties(boolean silent) {
        loadPropertiesFile(System.getProperty(PROPERTIES_FILE,
                "evosuite-files/evosuite.properties"), silent);
        initializeProperties();
    }

    /**
     * Load and initialize a properties file from a given path
     *
     * @param propertiesPath a {@link java.lang.String} object.
     */
    public void loadProperties(String propertiesPath, boolean silent) {
        loadPropertiesFile(propertiesPath, silent);
        initializeProperties();
    }

    /**
     * Load a properties file
     *
     * @param propertiesPath a {@link java.lang.String} object.
     */
    public void loadPropertiesFile(String propertiesPath, boolean silent) {
        properties = new java.util.Properties();
        try {
            InputStream in = null;
            File propertiesFile = new File(propertiesPath);
            if (propertiesFile.exists()) {
                in = new FileInputStream(propertiesPath);
                properties.load(in);

                if (!silent)
                    LoggingUtils.getEvoLogger().info(
                            "* Properties loaded from "
                                    + propertiesFile.getAbsolutePath());
            } else {
                propertiesPath = "evosuite.properties";
                in = this.getClass().getClassLoader()
                        .getResourceAsStream(propertiesPath);
                if (in != null) {
                    properties.load(in);
                    if (!silent)
                        LoggingUtils.getEvoLogger().info(
                                "* Properties loaded from "
                                        + this.getClass().getClassLoader()
                                        .getResource(propertiesPath)
                                        .getPath());
                }
                // logger.info("* Properties loaded from default configuration file.");
            }
        } catch (FileNotFoundException e) {
            logger.warn("- Error: Could not find configuration file "
                    + propertiesPath);
        } catch (IOException e) {
            logger.warn("- Error: Could not find configuration file "
                    + propertiesPath);
        } catch (Exception e) {
            logger.warn("- Error: Could not find configuration file "
                    + propertiesPath);
        }
    }

    /**
     * All fields representing values, inserted via reflection
     */
    private static final Map<String, Field> parameterMap = new HashMap<>();

    /**
     * All fields representing values, inserted via reflection
     */
    private static final Map<Field, Object> defaultMap = new HashMap<>();

    static {
        // need to do it once, to capture all the default values
        reflectMap();
    }

    /**
     * Keep track of which fields have been changed from their defaults during
     * loading
     */
    private static final Set<String> changedFields = new HashSet<>();

    /**
     * Get class of parameter
     *
     * @param key a {@link java.lang.String} object.
     * @return a {@link java.lang.Class} object.
     * @throws org.evosuite.Properties.NoSuchParameterException if any.
     */
    public static Class<?> getType(String key) throws NoSuchParameterException {
        if (!parameterMap.containsKey(key))
            throw new NoSuchParameterException(key);

        Field f = parameterMap.get(key);
        return f.getType();
    }

    /**
     * Get description string of parameter
     *
     * @param key a {@link java.lang.String} object.
     * @return a {@link java.lang.String} object.
     * @throws org.evosuite.Properties.NoSuchParameterException if any.
     */
    public static String getDescription(String key)
            throws NoSuchParameterException {
        if (!parameterMap.containsKey(key))
            throw new NoSuchParameterException(key);

        Field f = parameterMap.get(key);
        Parameter p = f.getAnnotation(Parameter.class);
        return p.description();
    }

    /**
     * Get group name of parameter
     *
     * @param key a {@link java.lang.String} object.
     * @return a {@link java.lang.String} object.
     * @throws org.evosuite.Properties.NoSuchParameterException if any.
     */
    public static String getGroup(String key) throws NoSuchParameterException {
        if (!parameterMap.containsKey(key))
            throw new NoSuchParameterException(key);

        Field f = parameterMap.get(key);
        Parameter p = f.getAnnotation(Parameter.class);
        return p.group();
    }

    /**
     * Get integer boundaries
     *
     * @param key a {@link java.lang.String} object.
     * @return a {@link org.evosuite.Properties.IntValue} object.
     * @throws org.evosuite.Properties.NoSuchParameterException if any.
     */
    public static IntValue getIntLimits(String key)
            throws NoSuchParameterException {
        if (!parameterMap.containsKey(key))
            throw new NoSuchParameterException(key);

        Field f = parameterMap.get(key);
        return f.getAnnotation(IntValue.class);
    }

    /**
     * Get long boundaries
     *
     * @param key a {@link java.lang.String} object.
     * @return a {@link org.evosuite.Properties.LongValue} object.
     * @throws org.evosuite.Properties.NoSuchParameterException if any.
     */
    public static LongValue getLongLimits(String key)
            throws NoSuchParameterException {
        if (!parameterMap.containsKey(key))
            throw new NoSuchParameterException(key);

        Field f = parameterMap.get(key);
        return f.getAnnotation(LongValue.class);
    }

    /**
     * Get double boundaries
     *
     * @param key a {@link java.lang.String} object.
     * @return a {@link org.evosuite.Properties.DoubleValue} object.
     * @throws org.evosuite.Properties.NoSuchParameterException if any.
     */
    public static DoubleValue getDoubleLimits(String key)
            throws NoSuchParameterException {
        if (!parameterMap.containsKey(key))
            throw new NoSuchParameterException(key);

        Field f = parameterMap.get(key);
        return f.getAnnotation(DoubleValue.class);
    }

    /**
     * Get an integer parameter value
     *
     * @param key a {@link java.lang.String} object.
     * @return a int.
     * @throws org.evosuite.Properties.NoSuchParameterException if any.
     * @throws java.lang.IllegalArgumentException               if any.
     * @throws java.lang.IllegalAccessException                 if any.
     */
    public static int getIntegerValue(String key)
            throws NoSuchParameterException, IllegalArgumentException,
            IllegalAccessException {
        if (!parameterMap.containsKey(key))
            throw new NoSuchParameterException(key);

        return parameterMap.get(key).getInt(null);
    }

    /**
     * Get an integer parameter value
     *
     * @param key a {@link java.lang.String} object.
     * @return a long.
     * @throws org.evosuite.Properties.NoSuchParameterException if any.
     * @throws java.lang.IllegalArgumentException               if any.
     * @throws java.lang.IllegalAccessException                 if any.
     */
    public static long getLongValue(String key)
            throws NoSuchParameterException, IllegalArgumentException,
            IllegalAccessException {
        if (!parameterMap.containsKey(key))
            throw new NoSuchParameterException(key);

        return parameterMap.get(key).getLong(null);
    }

    /**
     * Get a boolean parameter value
     *
     * @param key a {@link java.lang.String} object.
     * @return a boolean.
     * @throws org.evosuite.Properties.NoSuchParameterException if any.
     * @throws java.lang.IllegalArgumentException               if any.
     * @throws java.lang.IllegalAccessException                 if any.
     */
    public static boolean getBooleanValue(String key)
            throws NoSuchParameterException, IllegalArgumentException,
            IllegalAccessException {
        if (!parameterMap.containsKey(key))
            throw new NoSuchParameterException(key);

        return parameterMap.get(key).getBoolean(null);
    }

    /**
     * Get a double parameter value
     *
     * @param key a {@link java.lang.String} object.
     * @return a double.
     * @throws org.evosuite.Properties.NoSuchParameterException if any.
     * @throws java.lang.IllegalArgumentException               if any.
     * @throws java.lang.IllegalAccessException                 if any.
     */
    public static double getDoubleValue(String key)
            throws NoSuchParameterException, IllegalArgumentException,
            IllegalAccessException {
        if (!parameterMap.containsKey(key))
            throw new NoSuchParameterException(key);

        return parameterMap.get(key).getDouble(null);
    }

    /**
     * Get parameter value as string (works for all types)
     *
     * @param key a {@link java.lang.String} object.
     * @return a {@link java.lang.String} object.
     * @throws org.evosuite.Properties.NoSuchParameterException if any.
     * @throws java.lang.IllegalArgumentException               if any.
     * @throws java.lang.IllegalAccessException                 if any.
     */
    public static String getStringValue(String key)
            throws NoSuchParameterException, IllegalArgumentException,
            IllegalAccessException {
        if (!parameterMap.containsKey(key))
            throw new NoSuchParameterException(key);

        StringBuffer sb = new StringBuffer();
        Object val = parameterMap.get(key).get(null);
        if (val != null && val.getClass().isArray()) {
            int len = Array.getLength(val);
            for (int i = 0; i < len; i++) {
                if (i > 0)
                    sb.append(";");

                sb.append(Array.get(val, i));
            }
        } else {
            sb.append(val);
        }
        return sb.toString();
    }

    /**
     * Check if there exist any parameter with given name
     *
     * @param parameterName
     * @return
     */
    public static boolean hasParameter(String parameterName) {
        return parameterMap.containsKey(parameterName);
    }

    /**
     * Set parameter to new integer value
     *
     * @param key   a {@link java.lang.String} object.
     * @param value a int.
     * @throws org.evosuite.Properties.NoSuchParameterException if any.
     * @throws java.lang.IllegalAccessException                 if any.
     * @throws java.lang.IllegalArgumentException               if any.
     */
    public void setValue(String key, int value)
            throws NoSuchParameterException, IllegalArgumentException,
            IllegalAccessException {
        if (!parameterMap.containsKey(key))
            throw new NoSuchParameterException(key);

        Field f = parameterMap.get(key);

        if (f.isAnnotationPresent(IntValue.class)) {
            IntValue i = f.getAnnotation(IntValue.class);
            if (value < i.min() || value > i.max())
                throw new IllegalArgumentException();
        }

        f.setInt(this, value);
    }

    /**
     * Set parameter to new long value
     *
     * @param key   a {@link java.lang.String} object.
     * @param value a long.
     * @throws org.evosuite.Properties.NoSuchParameterException if any.
     * @throws java.lang.IllegalAccessException                 if any.
     * @throws java.lang.IllegalArgumentException               if any.
     */
    public void setValue(String key, long value)
            throws NoSuchParameterException, IllegalArgumentException,
            IllegalAccessException {
        if (!parameterMap.containsKey(key))
            throw new NoSuchParameterException(key);

        Field f = parameterMap.get(key);

        if (f.isAnnotationPresent(LongValue.class)) {
            LongValue i = f.getAnnotation(LongValue.class);
            if (value < i.min() || value > i.max())
                throw new IllegalArgumentException();
        }

        f.setLong(this, value);
    }

    /**
     * Set parameter to new boolean value
     *
     * @param key   a {@link java.lang.String} object.
     * @param value a boolean.
     * @throws org.evosuite.Properties.NoSuchParameterException if any.
     * @throws java.lang.IllegalAccessException                 if any.
     * @throws java.lang.IllegalArgumentException               if any.
     */
    public void setValue(String key, boolean value)
            throws NoSuchParameterException, IllegalArgumentException,
            IllegalAccessException {
        if (!parameterMap.containsKey(key))
            throw new NoSuchParameterException(key);

        Field f = parameterMap.get(key);
        f.setBoolean(this, value);
    }

    /**
     * Set parameter to new double value
     *
     * @param key   a {@link java.lang.String} object.
     * @param value a double.
     * @throws org.evosuite.Properties.NoSuchParameterException if any.
     * @throws java.lang.IllegalArgumentException               if any.
     * @throws java.lang.IllegalAccessException                 if any.
     */
    public void setValue(String key, double value)
            throws NoSuchParameterException, IllegalArgumentException,
            IllegalAccessException {
        if (!parameterMap.containsKey(key))
            throw new NoSuchParameterException(key);

        Field f = parameterMap.get(key);
        if (f.isAnnotationPresent(DoubleValue.class)) {
            DoubleValue i = f.getAnnotation(DoubleValue.class);
            if (value < i.min() || value > i.max())
                throw new IllegalArgumentException();
        }
        f.setDouble(this, value);
    }

    /**
     * Set parameter to new value from String
     *
     * @param key   a {@link java.lang.String} object.
     * @param value a {@link java.lang.String} object.
     * @throws org.evosuite.Properties.NoSuchParameterException if any.
     * @throws java.lang.IllegalArgumentException               if any.
     * @throws java.lang.IllegalAccessException                 if any.
     */
    @SuppressWarnings({"rawtypes", "unchecked"})
    public void setValue(String key, String value)
            throws NoSuchParameterException, IllegalArgumentException,
            IllegalAccessException {
        if (!parameterMap.containsKey(key)) {
            throw new NoSuchParameterException(key);
        }

        Field f = parameterMap.get(key);
        changedFields.add(key);

        //Enum
        if (f.getType().isEnum()) {
            f.set(null, Enum.valueOf((Class<Enum>) f.getType(),
                    value.toUpperCase()));
        }
        //Integers
        else if (f.getType().equals(int.class)) {
            setValue(key, Integer.parseInt(value));
        } else if (f.getType().equals(Integer.class)) {
            setValue(key, (Integer) Integer.parseInt(value));
        }
        //Long
        else if (f.getType().equals(long.class)) {
            setValue(key, Long.parseLong(value));
        } else if (f.getType().equals(Long.class)) {
            setValue(key, (Long) Long.parseLong(value));
        }
        //Boolean
        else if (f.getType().equals(boolean.class)) {
            setValue(key, strictParseBoolean(value));
        } else if (f.getType().equals(Boolean.class)) {
            setValue(key, (Boolean) strictParseBoolean(value));
        }
        //Double
        else if (f.getType().equals(double.class)) {
            setValue(key, Double.parseDouble(value));
        } else if (f.getType().equals(Double.class)) {
            setValue(key, (Double) Double.parseDouble(value));
        }
        //Array
        else if (f.getType().isArray()) {
            if (f.getType().isAssignableFrom(String[].class)) {
                setValue(key, value.split(":"));
            } else if (f.getType().getComponentType().equals(Criterion.class)) {
                String[] values = value.split(":");
                Criterion[] criteria = new Criterion[values.length];

                int pos = 0;
                for (String stringValue : values) {
                    criteria[pos++] = Enum.valueOf(Criterion.class,
                            stringValue.toUpperCase());
                }

                f.set(this, criteria);
            }
        } else {
            f.set(null, value);
        }
    }

    /**
     * we need this strict function because Boolean.parseBoolean silently
     * ignores malformed strings
     *
     * @param s
     * @return
     */
    protected boolean strictParseBoolean(String s) {
        if (s == null || s.isEmpty()) {
            throw new IllegalArgumentException(
                    "empty string does not represent a valid boolean");
        }

        if (s.equalsIgnoreCase("true")) {
            return true;
        }

        if (s.equalsIgnoreCase("false")) {
            return false;
        }

        throw new IllegalArgumentException(
                "Invalid string representing a boolean: " + s);
    }

    /**
     * <p>
     * setValue
     * </p>
     *
     * @param key   a {@link java.lang.String} object.
     * @param value an array of {@link java.lang.String} objects.
     * @throws org.evosuite.Properties.NoSuchParameterException if any.
     * @throws java.lang.IllegalArgumentException               if any.
     * @throws java.lang.IllegalAccessException                 if any.
     */
    public void setValue(String key, String[] value)
            throws NoSuchParameterException, IllegalArgumentException,
            IllegalAccessException {
        if (!parameterMap.containsKey(key)) {
            throw new NoSuchParameterException(key);
        }

        Field f = parameterMap.get(key);

        f.set(this, value);
    }

    /**
     * Set the given <code>key</code> variable to the given input Object
     * <code>value</code>
     *
     * @param key
     * @param value
     * @throws NoSuchParameterException
     * @throws IllegalArgumentException
     * @throws IllegalAccessException
     */
    public void setValue(String key, Object value)
            throws NoSuchParameterException, IllegalArgumentException,
            IllegalAccessException {
        if (!parameterMap.containsKey(key)) {
            throw new NoSuchParameterException(key);
        }

        Field f = parameterMap.get(key);

        f.set(this, value);
    }

    /**
     * Singleton instance
     */
    private static Properties instance = null; // new Properties(true, true);

    /**
     * Internal properties hashmap
     */
    private java.util.Properties properties;

    /**
     * Constructor
     */
    private Properties(boolean loadProperties, boolean silent) {
        if (loadProperties)
            loadProperties(silent);
        setClassPrefix();
    }

    /**
     * Singleton accessor
     *
     * @return a {@link org.evosuite.Properties} object.
     */
    public static Properties getInstance() {
        if (instance == null)
            instance = new Properties(true, false);
        return instance;
    }

    /**
     * Singleton accessor
     *
     * @return a {@link org.evosuite.Properties} object.
     */
    public static Properties getInstanceSilent() {
        if (instance == null)
            instance = new Properties(true, true);
        return instance;
    }

    /**
     * This exception is used when a non-existent parameter is accessed
     */
    public static class NoSuchParameterException extends Exception {

        private static final long serialVersionUID = 9074828392047742535L;

        public NoSuchParameterException(String key) {
            super("No such property defined: " + key);
        }
    }

    private static void setClassPrefix() {
        if (TARGET_CLASS != null && !TARGET_CLASS.equals("")) {
            if (TARGET_CLASS.contains(".")) {
                CLASS_PREFIX = TARGET_CLASS.substring(0,
                        TARGET_CLASS.lastIndexOf('.'));
                SUB_PREFIX = CLASS_PREFIX.replace(PROJECT_PREFIX + ".", "");
            }
            if (PROJECT_PREFIX == null || PROJECT_PREFIX.equals("")) {
                if (CLASS_PREFIX.contains("."))
                    PROJECT_PREFIX = CLASS_PREFIX.substring(0,
                            CLASS_PREFIX.indexOf("."));
                else
                    PROJECT_PREFIX = CLASS_PREFIX;
                // LoggingUtils.getEvoLogger().info("* Using project prefix: "
                // + PROJECT_PREFIX);
            }
        }
    }

    /**
     * Returns the target class. It required, it also executes the
     * <clinit> class initialiser of the target class
     *
     * @return the initialised target class
     */
    public static Class<?> getInitializedTargetClass() {
        return getTargetClass(true);
    }

    /**
     * Returns the target class. If the class is not yet initialised,
     * this method *does not* execute the <clinit> class initialiser of the target class.
     * This method explicitly states that the <clinit> method is not executed
     * because of this method.
     *
     * @return the target class. The target class could be uninitialised
     */
    public static Class<?> getTargetClassAndDontInitialise() {
        return getTargetClass(false);
    }


    /**
     * Returns true if there is a loaded target class object.
     * Warning: resetTargetClass() does not load the class, only
     * discards the previous target class object.
     *
     * @return
     */
    public static boolean hasTargetClassBeenLoaded() {
        return TARGET_CLASS_INSTANCE != null;
    }

    /**
     * Get class object of class under test
     *
     * @return a {@link java.lang.Class} object.
     */
    private static Class<?> getTargetClass(boolean initialise) {

        if (TARGET_CLASS_INSTANCE != null
                && TARGET_CLASS_INSTANCE.getCanonicalName()
                .equals(TARGET_CLASS))
            return TARGET_CLASS_INSTANCE;

        if (TARGET_CLASS_INSTANCE != null) {
            TARGET_CLASS_INSTANCE = null;
        }

        boolean wasLoopCheckOn = LoopCounter.getInstance().isActivated();

        try {
            /*
             * TODO: loading the SUT will execute its static initializer.
             * This might interact with the environment (eg, read a file, access static
             * variables of other classes), and even fails if an exception is thrown.
             * Those cases should be handled here before starting the search.
             */

            Runtime.getInstance().resetRuntime(); //it is important to initialize the VFS


            LoopCounter.getInstance().setActive(false);
            TARGET_CLASS_INSTANCE = Class.forName(TARGET_CLASS, initialise,
                    TestGenerationContext.getInstance().getClassLoaderForSUT());

            setClassPrefix();

        } catch (ClassNotFoundException e) {
            LoggingUtils.getEvoLogger().warn(
                    "* Could not find class under test " + Properties.TARGET_CLASS + ": " + e);
        } finally {
            LoopCounter.getInstance().setActive(wasLoopCheckOn);
        }

        return TARGET_CLASS_INSTANCE;
    }

    /**
     * Get class object of class under test
     *
     * @return a {@link java.lang.Class} object.
     */
    public static void resetTargetClass() {
        TARGET_CLASS_INSTANCE = null;
    }

    /**
     * Update the evosuite.properties file with the current setting
     */
    public void writeConfiguration() {
        URL fileURL = this.getClass().getClassLoader()
                .getResource("evosuite.properties");
        String name = fileURL.getFile();
        writeConfiguration(name);
    }

    /**
     * Update the evosuite.properties file with the current setting
     *
     * @param fileName a {@link java.lang.String} object.
     */
    public void writeConfiguration(String fileName) {
        StringBuffer buffer = new StringBuffer();
        buffer.append("CP=");
        // Replace backslashes with forwardslashes, as backslashes are dropped during reading
        // TODO: What if there are weird characters in the code? Need regex
        buffer.append(ClassPathHandler.getInstance()
                .getTargetProjectClasspath().replace("\\", "/"));
        buffer.append("\nPROJECT_PREFIX=");
        if (Properties.PROJECT_PREFIX != null)
            buffer.append(Properties.PROJECT_PREFIX);
        buffer.append("\n");

        Map<String, Set<Parameter>> fieldMap = new HashMap<>();
        for (Field f : Properties.class.getFields()) {
            if (f.isAnnotationPresent(Parameter.class)) {
                Parameter p = f.getAnnotation(Parameter.class);
                if (!fieldMap.containsKey(p.group()))
                    fieldMap.put(p.group(), new HashSet<>());

                fieldMap.get(p.group()).add(p);
            }
        }

        for (String group : fieldMap.keySet()) {
            if (group.equals("Runtime"))
                continue;

            buffer.append("#--------------------------------------\n");
            buffer.append("# ");
            buffer.append(group);
            buffer.append("\n#--------------------------------------\n\n");
            for (Parameter p : fieldMap.get(group)) {
                buffer.append("# ");
                buffer.append(p.description());
                buffer.append("\n");
                if (!changedFields.contains(p.key()))
                    buffer.append("#");
                buffer.append(p.key());
                buffer.append("=");
                try {
                    buffer.append(getStringValue(p.key()));
                } catch (Exception e) {
                    logger.error("Exception " + e.getMessage(), e);
                }
                buffer.append("\n\n");
            }
        }
        FileIOUtils.writeFile(buffer.toString(), fileName);
    }

    /**
     * <p>
     * resetToDefaults
     * </p>
     */
    public void resetToDefaults() {
        Properties.instance = new Properties(false, true);
        for (Field f : Properties.class.getFields()) {
            if (f.isAnnotationPresent(Parameter.class)) {
                if (defaultMap.containsKey(f)) {
                    try {
                        f.set(null, defaultMap.get(f));
                    } catch (Exception e) {
                        logger.error("Failed to init property field " + f
                                + " , " + e.getMessage(), e);
                    }
                }
            }
        }
    }

    /**
     * Checks whether the current generation strategy is DSE.
     *
     * @return a boolean value.
     */
    public static boolean isDSEStrategySelected() {
        return STRATEGY == Strategy.DSE;
    }

    /**
     * Checks whether DSE is enabled in Local Search.
     *
     * @return a boolean value.
     */
    public static boolean isDSEEnabledInLocalSearch() {
        return DSE_PROBABILITY > 0.0
                && LOCAL_SEARCH_RATE > 0
                && LOCAL_SEARCH_PROBABILITY > 0.0;
    }

    /**
     * Checks wheter the selected arrays implementation for DSE is arrays theory.
     *
     * @return a boolean value
     */
    public static boolean isArraysTheoryImplementationSelected() {
        return SELECTED_DSE_ARRAYS_MEMORY_MODEL_VERSION == DSE_ARRAYS_MEMORY_MODEL_VERSION.SELECT_STORE_EXPRESSIONS;
    }

    /**
     * Checks wheter the selected arrays implementation for DSE is lazy arrays.
     *
     * @return a boolean value.
     */
    public static boolean isLazyArraysImplementationSelected() {
        return SELECTED_DSE_ARRAYS_MEMORY_MODEL_VERSION == DSE_ARRAYS_MEMORY_MODEL_VERSION.LAZY_VARIABLES;
    }
}<|MERGE_RESOLUTION|>--- conflicted
+++ resolved
@@ -398,27 +398,6 @@
         NEW
     }
 
-<<<<<<< HEAD
-	/**
-	 * TODO (ilebrero) : Implement private fields tracking
-	 **/
-	public enum DSE_OBJECTS_MODEL_VERSION {
-		PUBLIC_FIELDS_NO_SUBCLASSES,
-		PUBLIC_FIELDS_AND_SUBCLASSES // TODO: Implement me!
-	}
-
-	@Parameter(key = "dse_module_version", group = "DSE", description = "Module version of DSE, mostly used for benchmarking between modules. For other things the new one is recomended.")
-	public static DSE_MODULE_VERSION CURRENT_DSE_MODULE_VERSION = DSE_MODULE_VERSION.NEW;
-
-	@Parameter(key = "dse_enable_objects_support", group = "DSE", description = "If objects should be supported by the concolic engine")
-	public static  boolean IS_DSE_OBJECTS_SUPPORT_ENABLED = false;
-
-	@Parameter(key = "selected_dse_module_objects_model_version", group = "DSE", description = "Which implementation of objects is used on the concolic engine.")
-	public static DSE_OBJECTS_MODEL_VERSION SELECTED_DSE_OBJECTS_MODEL_VERSION = DSE_OBJECTS_MODEL_VERSION.PUBLIC_FIELDS_NO_SUBCLASSES;
-
-	@Parameter(key = "dse_enable_arrays_support", group = "DSE", description = "If arrays should be supported by the concolic engine")
-	public static boolean IS_DSE_ARRAYS_SUPPORT_ENABLED = true;
-=======
     /**
      * ilebrero: Hope it doesn't make a lot of confusion that there are two versions of arrays supported.
      * - ARRAYS_THEORY: Supports Integers and Reals.
@@ -431,7 +410,6 @@
 
     @Parameter(key = "dse_module_version", group = "DSE", description = "Module version of DSE, mostly used for benchmarking between modules. For other things the new one is recomended.")
     public static DSE_MODULE_VERSION CURRENT_DSE_MODULE_VERSION = DSE_MODULE_VERSION.NEW;
->>>>>>> 8730aedd
 
     @Parameter(key = "dse_enable_arrays_support", group = "DSE", description = "If arrays should be supported by the concolic engine")
     public static boolean IS_DSE_ARRAYS_SUPPORT_ENABLED = true;
