--- conflicted
+++ resolved
@@ -300,11 +300,7 @@
 	// ---------------------------------------------------------------
 	// Search algorithm
 	public enum Algorithm {
-<<<<<<< HEAD
-		STANDARDGA, MONOTONICGA, ONEPLUSONEEA, STEADYSTATEGA, RANDOM, NSGAII, MOSA, DYNAMOSA, SPEA2
-=======
-		STANDARDGA, MONOTONICGA, ONEPLUSONEEA, MUPLUSLAMBDAEA, STEADYSTATEGA, RANDOM, NSGAII, MOSA, SPEA2, ONEPLUSLAMBDALAMBDAGA, BREEDERGA, CELLULARGA, MIO, STANDARDCHEMICALREACTION
->>>>>>> 09186d25
+		STANDARDGA, MONOTONICGA, ONEPLUSONEEA, MUPLUSLAMBDAEA, STEADYSTATEGA, RANDOM, NSGAII, MOSA, DYNAMOSA, SPEA2, ONEPLUSLAMBDALAMBDAGA, BREEDERGA, CELLULARGA, MIO, STANDARDCHEMICALREACTION
 	}
 
 	// MOSA PROPERTIES
