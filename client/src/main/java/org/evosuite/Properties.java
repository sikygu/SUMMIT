/**
 * Copyright (C) 2011,2012 Gordon Fraser, Andrea Arcuri and EvoSuite
 * contributors
 *
 * This file is part of EvoSuite.
 *
 * EvoSuite is free software: you can redistribute it and/or modify it under the
 * terms of the GNU Public License as published by the Free Software Foundation,
 * either version 3 of the License, or (at your option) any later version.
 *
 * EvoSuite is distributed in the hope that it will be useful, but WITHOUT ANY
 * WARRANTY; without even the implied warranty of MERCHANTABILITY or FITNESS FOR
 * A PARTICULAR PURPOSE. See the GNU Public License for more details.
 *
 * You should have received a copy of the GNU Public License along with
 * EvoSuite. If not, see <http://www.gnu.org/licenses/>.
 */
package org.evosuite;

import java.io.File;
import java.io.FileInputStream;
import java.io.FileNotFoundException;
import java.io.IOException;
import java.io.InputStream;
import java.lang.annotation.ElementType;
import java.lang.annotation.Retention;
import java.lang.annotation.RetentionPolicy;
import java.lang.annotation.Target;
import java.lang.reflect.Array;
import java.lang.reflect.Field;
import java.net.URL;
import java.util.HashMap;
import java.util.HashSet;
import java.util.Map;
import java.util.Set;

import org.evosuite.classpath.ClassPathHandler;
import org.evosuite.runtime.Runtime;
import org.evosuite.runtime.RuntimeSettings;
import org.evosuite.runtime.sandbox.Sandbox;
import org.evosuite.utils.LoggingUtils;
import org.evosuite.utils.Utils;
import org.slf4j.Logger;
import org.slf4j.LoggerFactory;

/**
 * Central property repository. All global parameters of EvoSuite should be
 * declared as fields here, using the appropriate annotation. Access is possible
 * directly via the fields, or with getter/setter methods.
 *
 * @author Gordon Fraser
 */
public class Properties {

	private final static Logger logger = LoggerFactory.getLogger(Properties.class);

	/**
	 * Parameters are fields of the Properties class, annotated with this
	 * annotation. The key parameter is used to identify values in property
	 * files or on the command line, the group is used in the config file or
	 * input plugins to organize parameters, and the description is also
	 * displayed there.
	 */
	@Retention(RetentionPolicy.RUNTIME)
	@Target(ElementType.FIELD)
	public @interface Parameter {
		String key();

		String group() default "Experimental";

		String description();
	}

	@Retention(RetentionPolicy.RUNTIME)
	public @interface IntValue {
		int min() default Integer.MIN_VALUE;

		int max() default Integer.MAX_VALUE;
	}

	@Retention(RetentionPolicy.RUNTIME)
	public @interface LongValue {
		long min() default Long.MIN_VALUE;

		long max() default Long.MAX_VALUE;
	}

	@Retention(RetentionPolicy.RUNTIME)
	public @interface DoubleValue {
		double min() default -(Double.MAX_VALUE - 1); // FIXXME: Check

		double max() default Double.MAX_VALUE;
	}

	// ---------------------------------------------------------------
	// Test sequence creation
	/** Constant <code>TEST_EXCLUDES="test.excludes"</code> */
	@Parameter(key = "test_excludes", group = "Test Creation", description = "File containing methods that should not be used in testing")
	public static String TEST_EXCLUDES = "test.excludes";

	/** Constant <code>TEST_INCLUDES="test.includes"</code> */
	@Parameter(key = "test_includes", group = "Test Creation", description = "File containing methods that should be included in testing")
	public static String TEST_INCLUDES = "test.includes";

	/** Constant <code>EVOSUITE_USE_UISPEC=false</code> */
	@Parameter(key = "evosuite_use_uispec", group = "Test Creation", description = "If set to true EvoSuite test generation inits UISpec in order to avoid display of UI")
	public static boolean EVOSUITE_USE_UISPEC = false;

	/** Constant <code>MAKE_ACCESSIBLE=true</code> */
    @Deprecated
	@Parameter(key = "make_accessible", group = "TestCreation", description = "Change default package rights to public package rights")
	public static boolean MAKE_ACCESSIBLE = false;

	/** Constant <code>STRING_REPLACEMENT=true</code> */
	@Parameter(key = "string_replacement", group = "Test Creation", description = "Replace string.equals with levenshtein distance")
	public static boolean STRING_REPLACEMENT = true;

	/** Constant <code>RESET_STATIC_FIELDS =false</code> */
	@Parameter(key = "reset_static_fields", group = "Test Creation", description = "Call static constructors only after each a static field was modified")
	public static boolean RESET_STATIC_FIELDS = true;

	/** Constant <code>RESET_STANDARD_STREAMS =false</code> */
	@Parameter(key = "reset_standard_streams", group = "Test Creation", description = "Restore System.out, System.in and DebugGraphics.logStream after test execution")
	public static boolean RESET_STANDARD_STREAMS = false;

	/**
	 * TODO: this option is off by default because still experimental and not
	 * fully tested
	 */
	@Parameter(key = "test_carving", group = "Test Creation", description = "Enable test carving")
	public static boolean TEST_CARVING = false;

	@Parameter(key = "chop_carved_exceptions", group = "Test Creation", description = "If a carved test throws an exception, either chop it off, or drop it")
	public static boolean CHOP_CARVED_EXCEPTIONS = true;

	/** Constant <code>NULL_PROBABILITY=0.1</code> */
	@Parameter(key = "null_probability", group = "Test Creation", description = "Probability to use null instead of constructing an object")
	@DoubleValue(min = 0.0, max = 1.0)
	public static double NULL_PROBABILITY = 0.1;

	/** Constant <code>OBJECT_REUSE_PROBABILITY=0.9</code> */
	@Parameter(key = "object_reuse_probability", group = "Test Creation", description = "Probability to reuse an existing reference, if available")
	@DoubleValue(min = 0.0, max = 1.0)
	public static double OBJECT_REUSE_PROBABILITY = 0.9;

	/** Constant <code>PRIMITIVE_REUSE_PROBABILITY=0.5</code> */
	@Parameter(key = "primitive_reuse_probability", group = "Test Creation", description = "Probability to reuse an existing primitive, if available")
	@DoubleValue(min = 0.0, max = 1.0)
	public static double PRIMITIVE_REUSE_PROBABILITY = 0.5;

	/** Constant <code>PRIMITIVE_POOL=0.5</code> */
	@Parameter(key = "primitive_pool", group = "Test Creation", description = "Probability to use a primitive from the pool rather than a random value")
	@DoubleValue(min = 0.0, max = 1.0)
	public static double PRIMITIVE_POOL = 0.5;

	/** Constant <code>DYNAMIC_POOL=0.5</code> */
	@Parameter(key = "dynamic_pool", group = "Test Creation", description = "Probability to use a primitive from the dynamic pool rather than a random value")
	@DoubleValue(min = 0.0, max = 1.0)
	public static double DYNAMIC_POOL = 0.5;

	/** Constant <code>DYNAMIC_SEEDING=false</code> */
	@Parameter(key = "dynamic_seeding", group = "Test Creation", description = "Use numeric dynamic seeding")
	public static boolean DYNAMIC_SEEDING = true;

	/** Constant <code>DYNAMIC_POOL_SIZE=50</code> */
	@Parameter(key = "dynamic_pool_size", group = "Test Creation", description = "Number of dynamic constants to keep")
	public static int DYNAMIC_POOL_SIZE = 50;

	@Parameter(key = "p_special_type_call", group = "Test Creation", description = "Probability of using a non-standard call on a special case (collection/numeric)")
    @DoubleValue(min = 0.0, max = 1.0)
	public static double P_SPECIAL_TYPE_CALL = 0.05;

	/** Constant <code>OBJECT_POOL=0.0</code> */
	@Parameter(key = "p_object_pool", group = "Test Creation", description = "Probability to use a predefined sequence from the pool rather than a random generator")
	@DoubleValue(min = 0.0, max = 1.0)
	public static double P_OBJECT_POOL = 0.3;

	@Parameter(key = "object_pools", group = "Test Creation", description = "List of object pools")
	public static String OBJECT_POOLS = "";

	@Parameter(key = "carve_object_pool", group = "Test Creation", description = "Carve junit tests for pool")
	public static boolean CARVE_OBJECT_POOL = false;

	@Parameter(key = "seed_types", group = "Test Creation", description = "Use type information gathered from casts to instantiate generics")
	public static boolean SEED_TYPES = true;

	@Parameter(key = "max_generic_depth", group = "Test Creation", description = "Maximum level of nesting for generic types")
	public static int MAX_GENERIC_DEPTH = 3;

	/** Constant <code>STRING_LENGTH=20</code> */
	@Parameter(key = "string_length", group = "Test Creation", description = "Maximum length of randomly generated strings")
	public static int STRING_LENGTH = 20;

	/** Constant <code>EPSILON=0.001</code> */
	@Parameter(key = "epsilon", group = "Test Creation", description = "Epsilon for floats in local search")
	@Deprecated
	// does not seem to be used anywhere
	public static double EPSILON = 0.001;

	/** Constant <code>MAX_INT=2048</code> */
	@Parameter(key = "max_int", group = "Test Creation", description = "Maximum size of randomly generated integers (minimum range = -1 * max)")
	public static int MAX_INT = 2048;

	/** Constant <code>RESTRICT_POOL=false</code> */
	@Parameter(key = "restrict_pool", group = "Test Creation", description = "Prohibit integers in the pool greater than max_int")
	public static boolean RESTRICT_POOL = false;

	/** Constant <code>MAX_DELTA=20</code> */
	@Parameter(key = "max_delta", group = "Test Creation", description = "Maximum size of delta for numbers during mutation")
	public static int MAX_DELTA = 20;

	/** Constant <code>RANDOM_PERTURBATION=0.2</code> */
	@Parameter(key = "random_perturbation", group = "Test Creation", description = "Probability to replace a primitive with a random new value rather than adding a delta")
	public static double RANDOM_PERTURBATION = 0.2;

	/** Constant <code>MAX_ARRAY=10</code> */
	@Parameter(key = "max_array", group = "Test Creation", description = "Maximum length of randomly generated arrays")
	public static int MAX_ARRAY = 10;

	/** Constant <code>MAX_ATTEMPTS=1000</code> */
	@Parameter(key = "max_attempts", group = "Test Creation", description = "Number of attempts when generating an object before giving up")
	public static int MAX_ATTEMPTS = 1000;

	/** Constant <code>MAX_RECURSION=10</code> */
	@Parameter(key = "max_recursion", group = "Test Creation", description = "Recursion depth when trying to create objects")
	public static int MAX_RECURSION = 10;

	/** Constant <code>MAX_LENGTH=0</code> */
	@Parameter(key = "max_length", group = "Test Creation", description = "Maximum length of test suites (0 = no check)")
	public static int MAX_LENGTH = 0;

	/** Constant <code>MAX_SIZE=100</code> */
	@Parameter(key = "max_size", group = "Test Creation", description = "Maximum number of test cases in a test suite")
	public static int MAX_SIZE = 100;

	/** Constant <code>NUM_TESTS=2</code> */
	@Parameter(key = "num_tests", group = "Test Creation", description = "Number of tests in initial test suites")
	public static int NUM_TESTS = 2;

	@Parameter(key = "num_random_tests", group = "Test Creation", description = "Number of random tests")
	public static int NUM_RANDOM_TESTS = 20;

	/** Constant <code>MIN_INITIAL_TESTS=1</code> */
	@Parameter(key = "min_initial_tests", group = "Test Creation", description = "Minimum number of tests in initial test suites")
	public static int MIN_INITIAL_TESTS = 1;

	/** Constant <code>MAX_INITIAL_TESTS=10</code> */
	@Parameter(key = "max_initial_tests", group = "Test Creation", description = "Maximum number of tests in initial test suites")
	public static int MAX_INITIAL_TESTS = 10;

	/** Constant <code>USE_DEPRECATED=false</code> */
	@Parameter(key = "use_deprecated", group = "Test Creation", description = "Include deprecated methods in tests")
	public static boolean USE_DEPRECATED = false;

	/** Constant <code>INSERTION_SCORE_UUT=1</code> */
	@Parameter(key = "insertion_score_uut", group = "Test Creation", description = "Score for selection of insertion of UUT calls")
	public static int INSERTION_SCORE_UUT = 1;

	@Parameter(key = "insertion_uut", group = "Test Creation", description = "Score for selection of insertion of UUT calls")
	public static double INSERTION_UUT = 0.5;

	@Parameter(key = "new_object_selection", group = "Test Creation", description = "Score for selection of insertion of UUT calls")
	public static boolean NEW_OBJECT_SELECTION = true;

	/** Constant <code>INSERTION_SCORE_OBJECT=1</code> */
	@Parameter(key = "insertion_score_object", group = "Test Creation", description = "Score for selection of insertion of call on existing object")
	public static int INSERTION_SCORE_OBJECT = 1;

	/** Constant <code>INSERTION_SCORE_PARAMETER=1</code> */
	@Parameter(key = "insertion_score_parameter", group = "Test Creation", description = "Score for selection of insertion call with existing object")
	public static int INSERTION_SCORE_PARAMETER = 1;

	@Parameter(key = "consider_main_methods", group = "Test Creation", description = "Generate unit tests for 'main(String[] args)' methods as well")
	public static boolean CONSIDER_MAIN_METHODS = true; //should be on by default, otherwise unnecessary lower coverage: up to user if wants to skip them

	@Parameter(key = "headless_mode", group = "Test Generation", description = "Run Java in AWT Headless mode")
	public static boolean HEADLESS_MODE = true;

    @Parameter(key = "p_reflection_on_private", group = "Test Creation", description = "Probability [0,1] of using reflection to set private fields or call private methods")
    @DoubleValue(min = 0.0, max = 1.0)
    public static double P_REFLECTION_ON_PRIVATE = 0.0; // TODO off by default. likely need something like 0.5

    @Parameter(key = "reflection_start_percent", group = "Test Creation", description = "Percentage [0,1] of search budget after which reflection fields/methods handling is activated")
    @DoubleValue(min = 0.0, max = 1.0)
    public static double REFLECTION_START_PERCENT = 0.5;



    // ---------------------------------------------------------------
	// Search algorithm
	public enum Algorithm {
		STANDARDGA, MONOTONICGA, ONEPLUSONEEA, STEADYSTATEGA, RANDOM, NSGAII
	}

	/** Constant <code>ALGORITHM</code> */
	@Parameter(key = "algorithm", group = "Search Algorithm", description = "Search algorithm")
	public static Algorithm ALGORITHM = Algorithm.MONOTONICGA;

	/** Constant <code>RANDOM_SEED</code> */
	@Parameter(key = "random_seed", group = "Search Algorithm", description = "Seed used for random generator. If left empty, use current time")
	public static Long RANDOM_SEED = null;

	/** Constant <code>CHECK_BEST_LENGTH=true</code> */
	@Parameter(key = "check_best_length", group = "Search Algorithm", description = "Check length against length of best individual")
	public static boolean CHECK_BEST_LENGTH = true;

	/** Constant <code>CHECK_PARENTS_LENGTH=false</code> */
	@Parameter(key = "check_parents_length", group = "Search Algorithm", description = "Check length against length of parents")
	public static boolean CHECK_PARENTS_LENGTH = false; // note, based on STVR experiments

	// @Parameter(key = "check_rank_length", group = "Search Algorithm", description = "Use length in rank selection")
	// public static boolean CHECK_RANK_LENGTH = false;

	/** Constant <code>PARENT_CHECK=true</code> */
	@Parameter(key = "parent_check", group = "Search Algorithm", description = "Check against parents in Mu+Lambda algorithm")
	public static boolean PARENT_CHECK = true;

	/** Constant <code>CHECK_MAX_LENGTH=true</code> */
	@Parameter(key = "check_max_length", group = "Search Algorithm", description = "Check length against fixed maximum")
	public static boolean CHECK_MAX_LENGTH = true;

	@Parameter(key = "chop_max_length", group = "Search Algorithm", description = "Chop statements after exception if length has reached maximum")
	public static boolean CHOP_MAX_LENGTH = true;

	//----------- DSE, which is a special case of LS ---------------

	@Parameter(key = "dse_probability", group = "DSE", description = "Probability used to specify when to use DSE instead of regular LS when LS is applied")
    @DoubleValue(min = 0.0, max = 1.0)
	public static double DSE_PROBABILITY = 0.5;

	/** Constant <code>DSE_CONSTRAINT_SOLVER_TIMEOUT_MILLIS=0</code> */
	@Parameter(key = "dse_constraint_solver_timeout_millis", group = "DSE", description = "Maximum number of solving time for Constraint solver in milliseconds")
	public static long DSE_CONSTRAINT_SOLVER_TIMEOUT_MILLIS = 1000;

	/** Constant <code>DSE_RANK_BRANCH_CONDITIONS=false</code> */
	@Parameter(key = "dse_rank_branch_conditions", group = "DSE", description = "Rank branch conditions")
	public static boolean DSE_RANK_BRANCH_CONDITIONS = true;

	/** Constant <code>DSE_NEGATE_ALL_CONDITIONS=false</code> */
	@Parameter(key = "dse_negate_all_conditions", group = "DSE", description = "Negate all branch conditions in the path condition (covered or not)")
	public static boolean DSE_NEGATE_ALL_CONDITIONS = true;

	/** Constant <code>DSE_CONSTRAINT_LENGTH=100000</code> */
	@Parameter(key = "dse_constraint_length", group = "DSE", description = "Maximal length of the constraints in DSE")
	public static int DSE_CONSTRAINT_LENGTH = 100000;

	@Parameter(key = "dse_constant_probability", group = "DSE", description = "Probability with which to use constants from the constraints when resetting variables during search")
    @DoubleValue(min = 0.0, max = 1.0)
	public static double DSE_CONSTANT_PROBABILITY = 0.5;

	/** Constant <code>DSE_VARIABLE_RESETS=1</code> */
	@Parameter(key = "dse_variable_resets", group = "DSE", description = "Times DSE resets the int and real variables with random values")
	public static int DSE_VARIABLE_RESETS = 2;

	public enum DSEType {
		/** apply DSE per primitive */
		STATEMENT,
		/** apply DSE with all primitives in a test */
		TEST,
		/** DSE on whole suites */
		SUITE;
	}

	@Parameter(key = "local_search_dse", group = "DSE", description = "Granularity of DSE application")
	public static DSEType LOCAL_SEARCH_DSE = DSEType.TEST;

	@Parameter(key = "dse_keep_all_tests", group = "DSE", description = "Keep tests even if they do not increase fitness")
	public static boolean DSE_KEEP_ALL_TESTS = false;

	public enum SolverType {
		EVOSUITE_SOLVER, Z3_SOLVER, Z3_STR_SOLVER, CVC4_SOLVER;
	}

	@Parameter(key = "dse_solver", group = "DSE", description = "Specify which constraint solver to use. Note: external solver will need to be installed and cofigured separately")
	public static SolverType DSE_SOLVER = SolverType.EVOSUITE_SOLVER;

	@Parameter(key = "z3_path", group = "DSE", description = "Indicates the path to the Z3 solver")
	public static String Z3_PATH = null;

	@Parameter(key = "z3_str_path", group = "DSE", description = "Indicates the path to the Z3-Str solver")
	public static String Z3_STR_PATH = null;

	@Parameter(key = "cvc4_path", group = "DSE", description = "Indicates the path to the CVC4 solver")
	public static String CVC4_PATH = null;


	// --------- LS ---------

	/** Constant <code>LOCAL_SEARCH_RATE=-1</code> */
	@Parameter(key = "local_search_rate", group = "Local Search", description = "Apply local search at every X generation")
	public static int LOCAL_SEARCH_RATE = -1;

	@Parameter(key = "local_search_probability", group = "Local Search", description = "Probability of applying local search at every X generation")
    @DoubleValue(min = 0.0, max = 1.0)
	public static double LOCAL_SEARCH_PROBABILITY = 1.0;

	@Parameter(key = "local_search_selective", group = "Local Search", description = "Apply local search only to individuals that changed fitness")
	public static boolean LOCAL_SEARCH_SELECTIVE = false;

	@Parameter(key = "local_search_selective_primitives", group = "Local Search", description = "Only check primitives for selective LS")
	public static boolean LOCAL_SEARCH_SELECTIVE_PRIMITIVES = false; //TODO what is this? unclear

	@Parameter(key = "local_search_expand_tests", group = "Local Search", description = "Expand test cases before applying local search such that each primitive is used only once")
	public static boolean LOCAL_SEARCH_EXPAND_TESTS = true;

	@Parameter(key = "local_search_ensure_double_execution", group = "Local Search", description = "If a branch is only executed once by a test suite, duplicate that test")
	public static boolean LOCAL_SEARCH_ENSURE_DOUBLE_EXECUTION = true;

	@Parameter(key = "local_search_restore_coverage", group = "Local Search", description = "Add tests that cover branches already covered in the past")
	public static boolean LOCAL_SEARCH_RESTORE_COVERAGE = false; // Not needed with archive

	@Parameter(key = "local_search_adaptation_rate", group = "Local Search", description = "Parameter used to adapt at runtime the probability of applying local search")
	public static double LOCAL_SEARCH_ADAPTATION_RATE = 0.33;

	@Parameter(key = "local_search_budget", group = "Local Search", description = "Maximum budget usable for improving individuals per local search")
	public static long LOCAL_SEARCH_BUDGET = 5;

	public enum LocalSearchBudgetType {
		STATEMENTS, TESTS,
		/** Time expressed in seconds */
		TIME,
		SUITES, FITNESS_EVALUATIONS
	}

	/** Constant <code>LOCAL_SEARCH_BUDGET_TYPE</code> */
	@Parameter(key = "local_search_budget_type", group = "Local Search", description = "Interpretation of local_search_budget")
	public static LocalSearchBudgetType LOCAL_SEARCH_BUDGET_TYPE = LocalSearchBudgetType.TIME;

	/** Constant <code>LOCAL_SEARCH_PROBES=10</code> */
	@Parameter(key = "local_search_probes", group = "Local Search", description = "How many mutations to apply to a string to check whether it improves coverage")
	public static int LOCAL_SEARCH_PROBES = 10;

	@Parameter(key = "local_search_primitives", group = "Local Search", description = "Perform local search on primitive values")
	public static boolean LOCAL_SEARCH_PRIMITIVES = true;

	@Parameter(key = "local_search_strings", group = "Local Search", description = "Perform local search on primitive values")
	public static boolean LOCAL_SEARCH_STRINGS = true;

	@Parameter(key = "local_search_arrays", group = "Local Search", description = "Perform local search on array statements")
	public static boolean LOCAL_SEARCH_ARRAYS = true;

	@Parameter(key = "local_search_references", group = "Local Search", description = "Perform local search on reference types")
	public static boolean LOCAL_SEARCH_REFERENCES = true;

	//--------------------------

	/** Constant <code>CROSSOVER_RATE=0.75</code> */
	@Parameter(key = "crossover_rate", group = "Search Algorithm", description = "Probability of crossover")
	@DoubleValue(min = 0.0, max = 1.0)
	public static double CROSSOVER_RATE = 0.75;

	/** Constant <code>HEADLESS_CHICKEN_TEST=false</code> */
	@Parameter(key = "headless_chicken_test", group = "Search Algorithm", description = "Activate headless chicken test")
	public static boolean HEADLESS_CHICKEN_TEST = false;

	/** Constant <code>MUTATION_RATE=0.75</code> */
	@Parameter(key = "mutation_rate", group = "Search Algorithm", description = "Probability of mutation")
	@DoubleValue(min = 0.0, max = 1.0)
	public static double MUTATION_RATE = 0.75;

	/** Constant <code>NUMBER_OF_MUTATIONS=1</code> */
	@Parameter(key = "number_of_mutations", group = "Search Algorithm", description = "Number of single mutations applied on an individual when a mutation event occurs")
	public static int NUMBER_OF_MUTATIONS = 1;

	/** Constant <code>P_TEST_INSERTION=0.1</code> */
	@Parameter(key = "p_test_insertion", group = "Search Algorithm", description = "Initial probability of inserting a new test in a test suite")
    @DoubleValue(min = 0.0, max = 1.0)
	public static double P_TEST_INSERTION = 0.1;

	/** Constant <code>P_STATEMENT_INSERTION=0.5</code> */
	@Parameter(key = "p_statement_insertion", group = "Search Algorithm", description = "Initial probability of inserting a new statement in a test case")
    @DoubleValue(min = 0.0, max = 1.0)
	public static double P_STATEMENT_INSERTION = 0.5;

	/** Constant <code>P_CHANGE_PARAMETER=0.1</code> */
	@Parameter(key = "p_change_parameter", group = "Search Algorithm", description = "Initial probability of inserting a new statement in a test case")
    @DoubleValue(min = 0.0, max = 1.0)
	public static double P_CHANGE_PARAMETER = 0.1;

	/** Constant <code>P_TEST_DELETE=1d / 3d</code> */
	@Parameter(key = "p_test_delete", group = "Search Algorithm", description = "Probability of deleting statements during mutation")
    @DoubleValue(min = 0.0, max = 1.0)
	public static double P_TEST_DELETE = 1d / 3d;

	/** Constant <code>P_TEST_CHANGE=1d / 3d</code> */
	@Parameter(key = "p_test_change", group = "Search Algorithm", description = "Probability of changing statements during mutation")
    @DoubleValue(min = 0.0, max = 1.0)
	public static double P_TEST_CHANGE = 1d / 3d;

	/** Constant <code>P_TEST_INSERT=1d / 3d</code> */
	@Parameter(key = "p_test_insert", group = "Search Algorithm", description = "Probability of inserting new statements during mutation")
    @DoubleValue(min = 0.0, max = 1.0)
	public static double P_TEST_INSERT = 1d / 3d;

	/** Constant <code>KINCOMPENSATION=1.0</code> */
	@Parameter(key = "kincompensation", group = "Search Algorithm", description = "Penalty for duplicate individuals")
	@DoubleValue(min = 0.0, max = 1.0)
	public static double KINCOMPENSATION = 1.0;

	/** Constant <code>ELITE=1</code> */
	@Parameter(key = "elite", group = "Search Algorithm", description = "Elite size for search algorithm")
	public static int ELITE = 1;

	/** Constant <code>TOURNAMENT_SIZE=10</code> */
	@Parameter(key = "tournament_size", group = "Search Algorithm", description = "Number of individuals for tournament selection")
	public static int TOURNAMENT_SIZE = 10;

	/** Constant <code>RANK_BIAS=1.7</code> */
	@Parameter(key = "rank_bias", group = "Search Algorithm", description = "Bias for better individuals in rank selection")
	public static double RANK_BIAS = 1.7;

	/** Constant <code>CHROMOSOME_LENGTH=40</code> */
	@Parameter(key = "chromosome_length", group = "Search Algorithm", description = "Maximum length of chromosomes during search")
	@IntValue(min = 1, max = 100000)
	public static int CHROMOSOME_LENGTH = 40;

	/** Constant <code>POPULATION=50</code> */
	@Parameter(key = "population", group = "Search Algorithm", description = "Population size of genetic algorithm")
	@IntValue(min = 1)
	public static int POPULATION = 50;

	public enum PopulationLimit {
		INDIVIDUALS, TESTS, STATEMENTS;
	}

	/** Constant <code>POPULATION_LIMIT</code> */
	@Parameter(key = "population_limit", group = "Search Algorithm", description = "What to use as limit for the population size")
	public static PopulationLimit POPULATION_LIMIT = PopulationLimit.INDIVIDUALS;

	/** Constant <code>SEARCH_BUDGET=60</code> */
	@Parameter(key = "search_budget", group = "Search Algorithm", description = "Maximum search duration")
	@LongValue(min = 1)
	public static long SEARCH_BUDGET = 60;

	/** Constant <code>OUTPUT_DIR="evosuite-files"</code> */
	@Parameter(key = "OUTPUT_DIR", group = "Runtime", description = "Directory in which to put generated files")
	public static String OUTPUT_DIR = "evosuite-files";

	/**
	 * Constant
	 * <code>PROPERTIES_FILE="OUTPUT_DIR + File.separatorevosuite.pro"{trunked}</code>
	 */
	public static String PROPERTIES_FILE = OUTPUT_DIR + File.separator + "evosuite.properties";

	public enum StoppingCondition {
		MAXSTATEMENTS, MAXTESTS,
        /** Max time in seconds */ MAXTIME,
        MAXGENERATIONS, MAXFITNESSEVALUATIONS, TIMEDELTA
	}

	/** Constant <code>STOPPING_CONDITION</code> */
	@Parameter(key = "stopping_condition", group = "Search Algorithm", description = "What condition should be checked to end the search")
	public static StoppingCondition STOPPING_CONDITION = StoppingCondition.MAXTIME;

	public enum CrossoverFunction {
		SINGLEPOINTRELATIVE, SINGLEPOINTFIXED, SINGLEPOINT, COVERAGE
	}

	/** Constant <code>CROSSOVER_FUNCTION</code> */
	@Parameter(key = "crossover_function", group = "Search Algorithm", description = "Crossover function during search")
	public static CrossoverFunction CROSSOVER_FUNCTION = CrossoverFunction.SINGLEPOINTRELATIVE;

	public enum TheReplacementFunction {
		/**
		 * Indicates a replacement function which works for all chromosomes
		 * because it solely relies on fitness values.
		 */
		FITNESSREPLACEMENT,
		/**
		 * EvoSuite's default replacement function which only works on subtypes
		 * of the default chromosome types. Relies on fitness plus secondary
		 * goals such as length.
		 */
		DEFAULT
	}

	/**
	 * During search the genetic algorithm has to decide whether the parent
	 * chromosomes or the freshly created offspring chromosomes should be
	 * preferred. If you use EvoSuite with its default chromosomes the
	 * TheReplacementFunction.DEFAULT is what you want. If your chromosomes are
	 * not a subclass of the default chromosomes your have to write your own
	 * replacement function or use TheReplacementFunction.FITNESSREPLACEMENT.
	 */
	@Parameter(key = "replacement_function", group = "Search Algorithm", description = "Replacement function for comparing offspring to parents during search")
	public static TheReplacementFunction REPLACEMENT_FUNCTION = TheReplacementFunction.DEFAULT;

	public enum SelectionFunction {
		RANK, ROULETTEWHEEL, TOURNAMENT, BINARY_TOURNAMENT
	}

	/** Constant <code>SELECTION_FUNCTION</code> */
	@Parameter(key = "selection_function", group = "Search Algorithm", description = "Selection function during search")
	public static SelectionFunction SELECTION_FUNCTION = SelectionFunction.RANK;

	// TODO: Fix values
	/** Constant <code>SECONDARY_OBJECTIVE="totallength"</code> */
	@Parameter(key = "secondary_objectives", group = "Search Algorithm", description = "Secondary objective during search")
	// @SetValue(values = { "maxlength", "maxsize", "avglength", "none" })
	public static String SECONDARY_OBJECTIVE = "totallength";

	@Parameter(key = "enable_secondary_objective_after", group = "Search Algorithm", description = "Activate the second secondary objective after a certain amount of search budget")
	public static int ENABLE_SECONDARY_OBJECTIVE_AFTER = 0;

	@Parameter(key = "enable_secondary_starvation", group = "Search Algorithm", description = "Activate the second secondary objective after a certain amount of search budget")
	public static boolean ENABLE_SECONDARY_OBJECTIVE_STARVATION = false;

	@Parameter(key = "starvation_after_generation", group = "Search Algorithm", description = "Activate the second secondary objective after a certain amount of search budget")
	public static int STARVATION_AFTER_GENERATION = 500;

	/** Constant <code>BLOAT_FACTOR=2</code> */
	@Parameter(key = "bloat_factor", group = "Search Algorithm", description = "Maximum relative increase in length")
	public static int BLOAT_FACTOR = 2;

	/** Constant <code>STOP_ZERO=true</code> */
	@Parameter(key = "stop_zero", group = "Search Algorithm", description = "Stop optimization once goal is covered")
	public static boolean STOP_ZERO = true;

	/** Constant <code>DYNAMIC_LIMIT=false</code> */
	@Parameter(key = "dynamic_limit", group = "Search Algorithm", description = "Multiply search budget by number of test goals")
	public static boolean DYNAMIC_LIMIT = false;

	/** Constant <code>GLOBAL_TIMEOUT=600</code> */
	@Parameter(key = "global_timeout", group = "Search Algorithm", description = "Maximum seconds allowed for entire search when not using time as stopping criterion")
	@IntValue(min = 0)
	public static int GLOBAL_TIMEOUT = 120;

	/** Constant <code>MINIMIZATION_TIMEOUT=600</code> */
	@Parameter(key = "minimization_timeout", group = "Search Algorithm", description = "Seconds allowed for minimization at the end")
	@IntValue(min = 0)
	public static int MINIMIZATION_TIMEOUT = 60;

    @Parameter(key = "assertion_timeout", group = "Search Algorithm", description = "Seconds allowed for assertion generation at the end")
    @IntValue(min = 0)
    public static int ASSERTION_TIMEOUT = 60;

	@Parameter(key = "junit_check_timeout", group = "Search Algorithm", description = "Seconds allowed for checking the generated JUnit files (e.g., compilation and stability)")
	@IntValue(min = 0)
	public static int JUNIT_CHECK_TIMEOUT = 60;

	@Parameter(key = "write_junit_timeout", group = "Search Algorithm", description = "Seconds allowed to write on disk the generated JUnit files")
	@IntValue(min = 0)
	public static int WRITE_JUNIT_TIMEOUT = 60; //Note: we need it, as we currently first run the tests before we write them

	@Parameter(key = "carving_timeout", group = "Search Algorithm", description = "Seconds allowed for carving JUnit tests")
	@IntValue(min = 0)
	public static int CARVING_TIMEOUT = 120;

	@Parameter(key = "initialization_timeout", group = "Search Algorithm", description = "Seconds allowed for initializing the search")
	@IntValue(min = 0)
	public static int INITIALIZATION_TIMEOUT = 120;

	@Parameter(key = "extra_timeout", group = "Search Algorithm", description = "Extra seconds allowed for the search")
	@IntValue(min = 0)
	public static int EXTRA_TIMEOUT = 60;

	@Parameter(key = "track_boolean_branches", group = "Search Algorithm", description = "Track branches that have a distance of either 0 or 1")
	public static boolean TRACK_BOOLEAN_BRANCHES = false;

	@Parameter(key = "track_covered_gradient_branches", group = "Search Algorithm", description = "Track gradient branches that were covered")
	public static boolean TRACK_COVERED_GRADIENT_BRANCHES = false;

	@Parameter(key = "branch_comparison_types", group = "Search Algorithm", description = "Track branch comparison types based on the bytecode")
	public static boolean BRANCH_COMPARISON_TYPES = false;


	@Parameter(key = "analysis_criteria", group = "Output", description = "List of criteria which should be measured on the completed test suite")
	public static String ANALYSIS_CRITERIA = "";

	//----------------------------------------------------------------
	// Continuous Test Generation

	@Parameter(key = "ctg_memory", group = "Continuous Test Generation", description = "Total Memory (in MB) that CTG will use")
	public static int CTG_MEMORY = 1000;

	@Parameter(key = "ctg_cores", group = "Continuous Test Generation", description = "Number of cores CTG will use")
	public static int CTG_CORES = 1;

	@Parameter(key = "ctg_time", group = "Continuous Test Generation", description = "How many minutes in total CTG will run")
	public static int CTG_TIME = 1;

	@Parameter(key = "ctg_time_per_class", group = "Continuous Test Generation", description = "How many minutes to allocate for each class. If this parameter is set, then ctg_time is going to be ignored. This parameter is mainly meant for debugging purposes.")
	public static Integer CTG_TIME_PER_CLASS = null;

	@Parameter(key = "ctg_min_time_per_job", group = "Continuous Test Generation", description = "How many minutes each class under test should have at least")
	public static int CTG_MIN_TIME_PER_JOB = 1;

	@Parameter(key = "ctg_folder", group = "Continuous Test Generation", description = "Where generated files will be stored")
	public static String CTG_FOLDER = ".evosuite";

	@Parameter(key = "ctg_tmp_folder", group = "Continuous Test Generation", description = "Temporary directory")
	public static String CTG_TMP_FOLDER = "tmp";

	@Parameter(key = "ctg_history_file", group = "Continuous Test Generation", description = "File with the history of every class")
	public static String CTG_HISTORY_FILE = "";

	@Parameter(key = "ctg_selected_cuts", group = "Continuous Test Generation", description = "Comma ',' separated list of CUTs to use in CTG. If none specified, then test all classes")
	public static String CTG_SELECTED_CUTS = null;

	@Parameter(key = "ctg_export_folder", group = "Continuous Test Generation", description = "If specified, make a copy of all tests into the target export folder")
	public static String CTG_EXPORT_FOLDER = null;


	/**
	 * The types of CTG schedules that can be used
	 */
	public enum AvailableSchedule {
		SIMPLE, BUDGET, SEEDING, BUDGET_AND_SEEDING, HISTORY
	};

	/*
	 * FIXME choose best schedule for default
	 * Note: most likely we ll use this parameter only for testing/experiments.
	 * Maven plugin will use the default, best one
	 */
	@Parameter(key = "ctg_schedule", group = "Continuous Test Generation", description = "Schedule used to run jobs")
	public static AvailableSchedule CTG_SCHEDULE = AvailableSchedule.BUDGET;

	// ---------------------------------------------------------------
	// Single branch mode
	/** Constant <code>RANDOM_TESTS=0</code> */
	@Parameter(key = "random_tests", group = "Single Branch Mode", description = "Number of random tests to run before test generation (Single branch mode)")
	public static int RANDOM_TESTS = 0;

	/** Constant <code>SKIP_COVERED=true</code> */
	@Parameter(key = "skip_covered", group = "Single Branch Mode", description = "Skip coverage goals that have already been (coincidentally) covered")
	public static boolean SKIP_COVERED = true;

	/** Constant <code>REUSE_BUDGET=true</code> */
	@Parameter(key = "reuse_budget", group = "Single Branch Mode", description = "Use leftover budget on unsatisfied test goals (Single branch mode)")
	public static boolean REUSE_BUDGET = true;

	/** Constant <code>SHUFFLE_GOALS=true</code> */
	@Parameter(key = "shuffle_goals", group = "Single Branch Mode", description = "Shuffle test goals before test generation (Single branch mode)")
	public static boolean SHUFFLE_GOALS = true;

	/** Constant <code>RECYCLE_CHROMOSOMES=true</code> */
	@Parameter(key = "recycle_chromosomes", group = "Single Branch Mode", description = "Seed initial population with related individuals (Single branch mode)")
	public static boolean RECYCLE_CHROMOSOMES = true;

	// ---------------------------------------------------------------
	// Output
	public enum OutputFormat {
		JUNIT3, JUNIT4, TESTNG
	}

	/** Constant <code>TEST_FORMAT</code> */
	@Parameter(key = "test_format", group = "Output", description = "Format of the resulting test cases")
	public static OutputFormat TEST_FORMAT = OutputFormat.JUNIT4;

	@Parameter(key = "test_comments", group = "Output", description = "Include a header with coverage information for each test")
	public static boolean TEST_COMMENTS = true;

	@Parameter(key = "test_scaffolding", group = "Output", description = "Generate all the scaffolding needed to run EvoSuite JUnit tests in a separate file")
	public static boolean TEST_SCAFFOLDING = true;

	@Parameter(key = "no_runtime_dependency", group = "Output", description = "Avoid runtime dependencies in JUnit test")
	public static boolean NO_RUNTIME_DEPENDENCY = false;

	/** Constant <code>PRINT_TO_SYSTEM=false</code> */
	@Parameter(key = "print_to_system", group = "Output", description = "Allow test output on console")
	public static boolean PRINT_TO_SYSTEM = false;

	/** Constant <code>PLOT=false</code> */
	@Parameter(key = "plot", group = "Output", description = "Create plots of size and fitness")
	public static boolean PLOT = false;

	/** Constant <code>HTML=true</code> */
	@Parameter(key = "html", group = "Output", description = "Create html reports")
	public static boolean HTML = true;

	/** Constant <code>COVERAGE_MATRIX=true</code> */
	@Parameter(key = "coverage_matrix", group = "Output", description = "Create coverage matrix")
	public static boolean COVERAGE_MATRIX = false;

	/** Constant <code>JUNIT_TESTS=true</code> */
	@Parameter(key = "junit_tests", group = "Output", description = "Create JUnit test suites")
	public static boolean JUNIT_TESTS = true;

	@Parameter(key = "junit_check", group = "Output", description = "Compile and run resulting JUnit test suite (if any was created)")
	public static boolean JUNIT_CHECK = true;

	@Parameter(key = "junit_check_on_separate_process", group = "Output", description = "Compile and run resulting JUnit test suite on a separate process")
	@Deprecated
	//this gives quite a few issues. and hopefully the problems it was aimed to fix are no longer
	public static boolean JUNIT_CHECK_ON_SEPARATE_PROCESS = false;

	@Parameter(key = "junit_suffix", group = "Output", description = "Suffix that is appended at each generated JUnit file name")
	public static String JUNIT_SUFFIX = "_ESTest";

	@Parameter(key = "scaffolding_suffix", group = "Output", description = "Suffix used to specify scaffolding files")
	public static String SCAFFOLDING_SUFFIX = "scaffolding";

	@Parameter(key = "tools_jar_location", group = "Output", description = "Location of where to locate tools.jar")
	public static String TOOLS_JAR_LOCATION = null;
//	public static String TOOLS_JAR_LOCATION = "/Library/Java/JavaVirtualMachines/jdk1.7.0_51.jdk/Contents/Home/lib";

	@Parameter(key = "pure_inspectors", group = "Output", description = "Selects only an underapproximation of all inspectors that are also pure (no side-effects)")
	public static boolean PURE_INSPECTORS = true;

	@Parameter(key = "pure_equals", group = "Output", description = "Selects only an underapproximation of equals(Object) that are also known to be pure (no side-effects)")
	public static boolean PURE_EQUALS = false;

	/**
	 * TODO: this functionality is not implemented yet
	 */
	@Parameter(key = "junit_extend", group = "Output", description = "Extend existing JUnit test suite")
	public static String JUNIT_EXTEND = "";

	/** Constant <code>JUNIT_PREFIX=""</code> */
	@Parameter(key = "junit_prefix", group = "Experimental", description = "Prefix of JUnit tests to execute")
	public static String JUNIT_PREFIX = "";

	/** Constant <code>LOG_GOALS=false</code> */
	@Parameter(key = "log_goals", group = "Output", description = "Create a CSV file for each individual evolution")
	public static boolean LOG_GOALS = false;

	@Parameter(key = "log.level", group = "Output", description = "Verbosity level of logger")
	public static String LOG_LEVEL = null;

	@Parameter(key = "log.target", group = "Output", description = "Target logger - all logging if not set")
	public static String LOG_TARGET = null;

	/** Constant <code>MINIMIZE=true</code> */
	@Parameter(key = "minimize", group = "Output", description = "Minimize test suite after generation")
	public static boolean MINIMIZE = true;

	/** Constant <code>MINIMIZE_SECOND_PASS=true</code> */
	@Parameter(key = "minimize_second_pass", group = "Output", description = "Minimize test suite after generation")
	public static boolean MINIMIZE_SECOND_PASS = true;

    /** Constant <code>MINIMIZE_SORT=true</code> */
    @Parameter(key = "minimize_sort", group = "Output", description = "Sort goals before Minimization")
    public static boolean MINIMIZE_SORT = true;


    /** Constant <code>MINIMIZE_SKIP_COINCIDENTAL=true</code> */
	@Parameter(key = "minimize_skip_coincidental", group = "Output", description = "Minimize test suite after generation")
	public static boolean MINIMIZE_SKIP_COINCIDENTAL = true;

	/** Constant <code>MINIMIZE_OLD=false</code> */
	@Parameter(key = "minimize_old", group = "Output", description = "Minimize test suite using old algorithm")
	@Deprecated
	public static boolean MINIMIZE_OLD = false;

	/** Constant <code>MINIMIZE_VALUES=false</code> */
	@Parameter(key = "minimize_values", group = "Output", description = "Minimize constants and method calls")
	public static boolean MINIMIZE_VALUES = false;

	/** Constant <code>COVERAGE=true</code> */
	@Parameter(key = "coverage", group = "Output", description = "Minimize test suite after generation")
	public static boolean COVERAGE = true;

	/** Constant <code>INLINE=false</code> */
	@Parameter(key = "inline", group = "Output", description = "Inline all constants")
	public static boolean INLINE = false;

	/** Constant <code>WRITE_POOL=false</code> */
	@Parameter(key = "write_pool", group = "Output", description = "Keep sequences for object pool")
	public static String WRITE_POOL = "";

	/** Constant <code>REPORT_DIR="evosuite-report"</code> */
	@Parameter(key = "report_dir", group = "Output", description = "Directory in which to put HTML and CSV reports")
	public static String REPORT_DIR = "evosuite-report";

	/** Constant <code>OUTPUT_VARIABLES=null</code> */
	@Parameter(key = "output_variables", group = "Output", description = "List of variables to output to CSV file. Variables are separated by commas. Null represents default values")
	public static String OUTPUT_VARIABLES = null;

	/** Constant <code>CONFIGURATION_ID=null</code> */
	@Parameter(key = "configuration_id", group = "Output", description = "Label that identifies the used configuration of EvoSuite. This is only done when running experiments.")
	public static String CONFIGURATION_ID = null;

	/** Constant <code>GROUP_ID="none"</code> */
	@Parameter(key = "group_id", group = "Output", description = "Label that specifies a group the SUT belongs to. This is only needed for running experiments.")
	public static String GROUP_ID = "none";

	/** Constant <code>SAVE_ALL_DATA=true</code> */
	@Parameter(key = "save_all_data", group = "Output", description = "Generate and store all data reports")
	public static boolean SAVE_ALL_DATA = true;

	/** Constant <code>PRINT_GOALS=false</code> */
	@Parameter(key = "print_goals", group = "Output", description = "Print out goals of class under test")
	public static boolean PRINT_GOALS = false;

	/** Constant <code>PRINT_CURRENT_GOALS=false</code> */
	@Parameter(key = "print_current_goals", group = "Output", description = "Print out current goal during test generation")
	public static boolean PRINT_CURRENT_GOALS = false;

	/** Constant <code>PRINT_COVERED_GOALS=false</code> */
	@Parameter(key = "print_covered_goals", group = "Output", description = "Print out covered goals during test generation")
	public static boolean PRINT_COVERED_GOALS = false;

	/** Constant <code>ASSERTIONS=false</code> */
	@Parameter(key = "assertions", group = "Output", description = "Create assertions")
	public static boolean ASSERTIONS = true;

	public enum AssertionStrategy {
		ALL, MUTATION, UNIT, STRUCTURED
	}

	/** Constant <code>ASSERTION_STRATEGY</code> */
	@Parameter(key = "assertion_strategy", group = "Output", description = "Which assertions to generate")
	public static AssertionStrategy ASSERTION_STRATEGY = AssertionStrategy.MUTATION;

	@Parameter(key = "filter_assertions", group = "Output", description = "Filter flaky assertions")
	public static boolean FILTER_ASSERTIONS = false;

	@Parameter(key = "max_mutants_per_test", group = "Output", description = "How many mutants to use when trying to find assertions for a test")
	public static int MAX_MUTANTS_PER_TEST = 100;

	@Parameter(key = "max_mutants_per_method", group = "Output", description = "How many mutants can be inserted into a single method")
	public static int MAX_MUTANTS_PER_METHOD = 700;

	@Parameter(key = "max_replace_mutants", group = "Output", description = "How many replacement mutants can be inserted for any one variable")
	public static int MAX_REPLACE_MUTANTS = 100;

	/** Constant <code>TEST_DIR="evosuite-tests"</code> */
	@Parameter(key = "test_dir", group = "Output", description = "Directory in which to place JUnit tests")
	public static String TEST_DIR = "evosuite-tests";

	/** Constant <code>WRITE_CFG=false</code> */
	@Parameter(key = "write_cfg", group = "Output", description = "Create CFG graphs")
	public static boolean WRITE_CFG = false;

	/** Constant <code>SHUTDOWN_HOOK=true</code> */
	@Parameter(key = "shutdown_hook", group = "Output", description = "Store test suite on Ctrl+C")
	public static boolean SHUTDOWN_HOOK = true;

	/** Constant <code>SHOW_PROGRESS=true</code> */
	@Parameter(key = "show_progress", group = "Output", description = "Show progress bar on console")
	public static boolean SHOW_PROGRESS = true;

	/** Constant <code>SERIALIZE_RESULT=false</code> */
	@Parameter(key = "serialize_result", group = "Output", description = "Serialize result of search to main process")
	public static boolean SERIALIZE_RESULT = false;

	@Parameter(key = "new_statistics", group = "Output", description = "Use the new statistics backend on the master")
	public static boolean NEW_STATISTICS = false;

	//@Parameter(key = "old_statistics", group = "Output", description = "Use the old statistics backend on the master")
	//public static boolean OLD_STATISTICS = false;

    @Parameter(key = "validate_runtime_variables", group = "Output", description = "Validate runtime values before writing statistics")
    public static boolean VALIDATE_RUNTIME_VARIABLES = true;

	@Parameter(key = "serialize_ga", group = "Output", description = "Include the GA instance in the test generation result")
	public static boolean SERIALIZE_GA = false;

	public enum StatisticsBackend {
		NONE, CONSOLE, CSV, HTML, DEBUG;
	}

	@Parameter(key = "statistics_backend", group = "Output", description = "Which backend to use to collect data")
	public static StatisticsBackend STATISTICS_BACKEND = StatisticsBackend.CSV;

	/** Constant <code>TIMELINE_INTERVAL=60000</code> */
	@Parameter(key = "timeline_interval", group = "Output", description = "Time interval in milliseconds for timeline statistics")
	public static long TIMELINE_INTERVAL = 60 * 1000;

    /** Constant <code>TIMELINE_INTERPOLATION=true</code> */
    @Parameter(key = "timeline_interpolation", group = "Output", description = "Interpolate timeline values")
    public static boolean TIMELINE_INTERPOLATION = true;

    public enum OutputGranularity {
		MERGED, TESTCASE
	}

	/** Constant <code>OUTPUT_GRANULARITY</code> */
	@Parameter(key = "output_granularity", group = "Output", description = "Write all test cases for a class into a single file or to separate files.")
	public static OutputGranularity OUTPUT_GRANULARITY = OutputGranularity.MERGED;

	/** Constant <code>MAX_COVERAGE_DEPTH=-1</code> */
	@Parameter(key = "max_coverage_depth", group = "Output", description = "Maximum depth in the calltree to count a branch as covered")
	public static int MAX_COVERAGE_DEPTH = -1;

	// ---------------------------------------------------------------
	// Sandbox
	/** Constant <code>SANDBOX=false</code> */
	@Parameter(key = "sandbox", group = "Sandbox", description = "Execute tests in a sandbox environment")
	public static boolean SANDBOX = true;

	/** Constant <code>SANDBOX_MODE=Sandbox.SandboxMode.RECOMMENDED</code> */
	@Parameter(key = "sandbox_mode", group = "Sandbox", description = "Mode in which the sandbox is applied")
	public static Sandbox.SandboxMode SANDBOX_MODE = Sandbox.SandboxMode.RECOMMENDED;

	@Parameter(key = "filter_sandbox_tests", group = "Sandbox", description = "Drop tests that require the sandbox")
	public static boolean FILTER_SANDBOX_TESTS = false;

	/** Constant <code>VIRTUAL_FS=false</code> */
    @Parameter(key = "virtual_fs", group = "Sandbox", description = "Usa a virtual file system for all File I/O operations")
    public static boolean VIRTUAL_FS = true;


    @Parameter(key = "virtual_net", group = "Sandbox", description = "Usa a virtual network for all TCP/UDP communications")
    public static boolean VIRTUAL_NET = true;

    @Parameter(key = "use_separate_classloader", group = "Sandbox", description = "Usa a separate classloader in the final test cases")
    public static boolean USE_SEPARATE_CLASSLOADER = false;


    // ---------------------------------------------------------------
	// Experimental

	@Parameter(key = "cluster_recursion", description = "The maximum level of recursion when calculating the dependencies in the test cluster")
	public static int CLUSTER_RECURSION = 10;

	/** Constant <code>INHERITANCE_FILE=""</code> */
	@Parameter(key = "inheritance_file", description = "Cached version of inheritance tree")
	public static String INHERITANCE_FILE = "";

	/** Constant <code>BRANCH_EVAL=false</code> */
	@Parameter(key = "branch_eval", description = "Jeremy's branch evaluation")
	public static boolean BRANCH_EVAL = false;

	/** Constant <code>BRANCH_STATEMENT=false</code> */
	@Parameter(key = "branch_statement", description = "Require statement coverage for branch coverage")
	public static boolean BRANCH_STATEMENT = false;

	/** Constant <code>REMOTE_TESTING=false</code> */
	@Parameter(key = "remote_testing", description = "Include remote calls")
	public static boolean REMOTE_TESTING = false;

	/** Constant <code>CPU_TIMEOUT=false</code> */
	@Parameter(key = "cpu_timeout", description = "Measure timeouts on CPU time, not global time")
	public static boolean CPU_TIMEOUT = false;

	/** Constant <code>LOG_TIMEOUT=false</code> */
	@Parameter(key = "log_timeout", description = "Produce output each time a test times out")
	public static boolean LOG_TIMEOUT = false;

	/** Constant <code>CALL_PROBABILITY=0.0</code> */
	@Parameter(key = "call_probability", description = "Probability to reuse an existing test case, if it produces a required object")
	@DoubleValue(min = 0.0, max = 1.0)
	public static double CALL_PROBABILITY = 0.0;

	/** Constant <code>USAGE_MODELS=""</code> */
	@Parameter(key = "usage_models", description = "Names of usage model files")
	public static String USAGE_MODELS = "";

	/** Constant <code>USAGE_RATE=0.5</code> */
	@Parameter(key = "usage_rate", description = "Probability with which to use transitions out of the OUM")
	@DoubleValue(min = 0.0, max = 1.0)
	public static double USAGE_RATE = 0.5;

	/** Constant <code>INSTRUMENTATION_SKIP_DEBUG=false</code> */
	@Parameter(key = "instrumentation_skip_debug", description = "Skip debug information in bytecode instrumentation (needed for compatibility with classes transformed by Emma code instrumentation due to an ASM bug)")
	public static boolean INSTRUMENTATION_SKIP_DEBUG = false;

	/** Constant <code>INSTRUMENT_PARENT=false</code> */
	@Parameter(key = "instrument_parent", description = "Also count coverage goals in superclasses")
	public static boolean INSTRUMENT_PARENT = false;

	@Parameter(key = "instrument_context", description = "Also instrument methods called from the SUT")
	public static boolean INSTRUMENT_CONTEXT = false;

	@Parameter(key = "instrument_method_calls", description = "Instrument methods calls")
	public static boolean INSTRUMENT_METHOD_CALLS = false;
	
	@Parameter(key = "instrument_libraries", description = "Instrument the libraries used by the project under test")
	public static boolean INSTRUMENT_LIBRARIES = false;

	/** Constant <code>BREAK_ON_EXCEPTION=true</code> */
	@Parameter(key = "break_on_exception", description = "Stop test execution if exception occurrs")
	public static boolean BREAK_ON_EXCEPTION = true;

	/** Constant <code>HANDLE_STATIC_FIELDS=false</code> */
	@Parameter(key = "handle_static_fields", description = "Include methods that update required static fields")
	public static boolean HANDLE_STATIC_FIELDS = true;

	public enum TestFactory {
		RANDOM, ALLMETHODS, TOURNAMENT, JUNIT, ARCHIVE, SERIALIZATION,
		SEED_BEST_INDIVIDUAL, SEED_RANDOM_INDIVIDUAL,
		SEED_BEST_AND_RANDOM_INDIVIDUAL, SEED_BEST_INDIVIDUAL_METHOD,
		SEED_RANDOM_INDIVIDUAL_METHOD, SEED_MUTATED_BEST_INDIVIDUAL
	}

	@Parameter(key = "test_archive", description = "Use an archive of covered goals during test generation")
	public static boolean TEST_ARCHIVE = true;

	/** Constant <code>TEST_FACTORY</code> */
	@Parameter(key = "test_factory", description = "Which factory creates tests")
	public static TestFactory TEST_FACTORY = TestFactory.ARCHIVE;

	@Parameter(key = "seed_file", description = "File storing TestGenerationResult or GeneticAlgorithm")
	public static String SEED_FILE = "";

	@Parameter(key = "seed_probability", description = "Probability to seed on methods with randomness involved")
	public static double SEED_PROBABILITY = 0.1;

	@Parameter(key = "selected_junit", description = "List of fully qualified class names (separated by ':') indicating which JUnit test suites the user has selected (e.g., for seeding)")
	public static String SELECTED_JUNIT = null;

	/** Constant <code>JUNIT_STRICT=false</code> */
	@Parameter(key = "junit_strict", description = "Only include test files containing the target classname")
	public static boolean JUNIT_STRICT = false;

	/** Constant <code>SEED_CLONE=0.2</code> */
	@Parameter(key = "seed_clone", description = "Probability with which existing individuals are cloned")
    @DoubleValue(min = 0.0, max = 1.0)
	public static double SEED_CLONE = 0.2;

	/** Constant <code>SEED_MUTATIONS=2</code> */
	@Parameter(key = "seed_mutations", description = "Number of mutations applied to a cloned individual")
	public static int SEED_MUTATIONS = 2;

	/** Constant <code>SEED_DIR=""</code> */
	@Parameter(key = "seed_dir", group = "Output", description = "Directory name to save best chromosomes")
	public static String SEED_DIR = "evosuite-seeds";

	/** Constant <code>CONCOLIC_MUTATION=0.0</code> */
	@Parameter(key = "concolic_mutation", description = "Probability of using concolic mutation operator")
	@DoubleValue(min = 0.0, max = 1.0)
	public static double CONCOLIC_MUTATION = 0.0;

	@Parameter(key = "constraint_solution_attempts", description = "Number of attempts to solve constraints related to one code branch")
	public static int CONSTRAINT_SOLUTION_ATTEMPTS = 3;

	/** Constant <code>TESTABILITY_TRANSFORMATION=false</code> */
	@Parameter(key = "testability_transformation", description = "Apply testability transformation (Yanchuan)")
	public static boolean TESTABILITY_TRANSFORMATION = false;

	/** Constant <code>TT_stack=10</code> */
	@Parameter(key = "TT_stack", description = "Maximum stack depth for testability transformation")
	public static int TT_stack = 10;

	/** Constant <code>TT=false</code> */
	@Parameter(key = "TT", description = "Testability transformation")
	public static boolean TT = false;

	public enum TransformationScope {
		TARGET, PREFIX, ALL
	}

	/** Constant <code>TT_SCOPE</code> */
	@Parameter(key = "tt_scope", description = "Testability transformation")
	public static TransformationScope TT_SCOPE = TransformationScope.ALL;

	// ---------------------------------------------------------------
	// Contracts / Asserts:
	/** Constant <code>CHECK_CONTRACTS=false</code> */
	@Parameter(key = "check_contracts", description = "Check contracts during test execution")
	public static boolean CHECK_CONTRACTS = false;

	/** Constant <code>CHECK_CONTRACTS_END=false</code> */
	@Parameter(key = "check_contracts_end", description = "Check contracts only once per test")
	public static boolean CHECK_CONTRACTS_END = false;

	@Parameter(key = "junit_theories", description = "Check JUnit theories as contracts")
	public static String JUNIT_THEORIES = "";

	/** Constant <code>ERROR_BRANCHES=false</code> */
	@Parameter(key = "error_branches", description = "Instrument code with error checking branches")
	public static boolean ERROR_BRANCHES = false;

	/** Constant <code>ENABLE_ASSERTS_FOR_EVOSUITE=false</code> */
	@Parameter(key = "enable_asserts_for_evosuite", description = "When running EvoSuite clients, for debugging purposes check its assserts")
	public static boolean ENABLE_ASSERTS_FOR_EVOSUITE = false;

	/** Constant <code>ENABLE_ASSERTS_FOR_SUT=true</code> */
	@Parameter(key = "enable_asserts_for_sut", description = "Check asserts in the SUT")
	public static boolean ENABLE_ASSERTS_FOR_SUT = true;

	// ---------------------------------------------------------------
	// Test Execution
	@Parameter(key = "timeout", group = "Test Execution", description = "Milliseconds allowed to execute the body of a test")
	public static int TIMEOUT = 3000;

	@Parameter(key = "timeout_reset", group = "Test Execution", description = "Milliseconds allowed to execute the static reset of a test")
	public static int TIMEOUT_RESET = 2000;


	@Parameter(key = "concolic_timeout", group = "Test Execution", description = "Milliseconds allowed per test during concolic execution")
	public static int CONCOLIC_TIMEOUT = 15000;

	/** Constant <code>SHUTDOWN_TIMEOUT=1000</code> */
	@Parameter(key = "shutdown_timeout", group = "Test Execution", description = "Milliseconds grace time to shut down test cleanly")
	public static int SHUTDOWN_TIMEOUT = 1000;

	/** Constant <code>MUTATION_TIMEOUTS=3</code> */
	@Parameter(key = "mutation_timeouts", group = "Test Execution", description = "Number of timeouts before we consider a mutant killed")
	public static int MUTATION_TIMEOUTS = 3;

	/** Constant <code>ARRAY_LIMIT=1000000</code> */
	@Parameter(key = "array_limit", group = "Test Execution", description = "Hard limit on array allocation in the code")
	public static int ARRAY_LIMIT = 1000000;

	/** Constant <code>MAX_MUTANTS=100</code> */
	@Parameter(key = "max_mutants", group = "Test Execution", description = "Maximum number of mutants to target at the same time")
	public static int MAX_MUTANTS = 100;

	/** Constant <code>MUTATION_GENERATIONS=10</code> */
	@Parameter(key = "mutation_generations", group = "Test Execution", description = "Number of generations before changing the currently targeted mutants")
	public static int MUTATION_GENERATIONS = 10;

	/** Constant <code>REPLACE_CALLS=false</code> */
	@Parameter(key = "replace_calls", group = "Test Execution", description = "Replace nondeterministic calls and System.exit")
	public static boolean REPLACE_CALLS = true;

	@Parameter(key = "replace_system_in", group = "Test Execution", description = "Replace System.in with a smart stub/mock")
	public static boolean REPLACE_SYSTEM_IN = true;

    @Parameter(key = "max_started_threads", group = "Test Execution", description = "Max number of threads allowed to be started in each test")
    public static int MAX_STARTED_THREADS = RuntimeSettings.maxNumberOfThreads;

    @Parameter(key = "max_loop_iterations", group = "Test Execution", description = "Max number of iterations allowed per loop. A negative value means no check is done.")
    public static long MAX_LOOP_ITERATIONS = RuntimeSettings.maxNumberOfIterationsPerLoop;

    // ---------------------------------------------------------------
	// Debugging

	/** Constant <code>DEBUG=false</code> */
	@Parameter(key = "debug", group = "Debugging", description = "Enables debugging support in the client VM")
	public static boolean DEBUG = false;

	/** Constant <code>PORT=1044</code> */
	@Parameter(key = "port", group = "Debugging", description = "Port on localhost, to which the client VM will listen for a remote debugger; defaults to 1044")
	@IntValue(min = 1024, max = 65535)
	public static int PORT = 1044;

	@Parameter(key = "jmc", group = "Debugging", description = "Experimental: activate Flight Recorder in spawn client process for Java Mission Controll")
	public static boolean JMC = false;


	// ---------------------------------------------------------------
	// TODO: Fix description
	public enum AlternativeFitnessCalculationMode {
		SUM, MIN, MAX, AVG, SINGLE
	}

	/** Constant <code>ALTERNATIVE_FITNESS_CALCULATION_MODE</code> */
	@Parameter(key = "alternative_fitness_calculation_mode", description = "")
	public static AlternativeFitnessCalculationMode ALTERNATIVE_FITNESS_CALCULATION_MODE = AlternativeFitnessCalculationMode.SUM;

	/** Constant <code>STARVE_BY_FITNESS=true</code> */
	@Parameter(key = "starve_by_fitness", description = "")
	public static boolean STARVE_BY_FITNESS = true;

	/** Constant <code>ENABLE_ALTERNATIVE_FITNESS_CALCULATION=false</code> */
	@Parameter(key = "enable_alternative_fitness_calculation", description = "")
	public static boolean ENABLE_ALTERNATIVE_FITNESS_CALCULATION = false;

	/** Constant <code>ENABLE_ALTERNATIVE_FITNESS_CALCULATION=false</code> */
	@Parameter(key = "enable_alternative_suite_fitness", description = "")
	public static boolean ENABLE_ALTERNATIVE_SUITE_FITNESS = false;

	/** Constant <code>DEFUSE_DEBUG_MODE=false</code> */
	@Parameter(key = "defuse_debug_mode", description = "")
	public static boolean DEFUSE_DEBUG_MODE = false;

	@Parameter(key = "defuse_aliases", description = "")
	public static boolean DEFUSE_ALIASES = true;

	/** Constant <code>RANDOMIZE_DIFFICULTY=true</code> */
	@Parameter(key = "randomize_difficulty", description = "")
	public static boolean RANDOMIZE_DIFFICULTY = true;

	// ---------------------------------------------------------------
	// UI Test generation parameters
	/** Constant <code>UI_BACKGROUND_COVERAGE_DELAY=-1</code> */
	@Parameter(key = "UI_BACKGROUND_COVERAGE_DELAY", group = "EXSYST", description = "How often to write out coverage information in the background (in ms). -1 to disable.")
	public static int UI_BACKGROUND_COVERAGE_DELAY = -1;

	// ---------------------------------------------------------------
	// Runtime parameters

	public enum Criterion {
<<<<<<< HEAD
		EXCEPTION, DEFUSE, ALLDEFS, BRANCH, ARCHIVEBRANCH, CBRANCH, STRONGMUTATION, WEAKMUTATION,
        MUTATION, STATEMENT, RHO, AMBIGUITY, IBRANCH, ARCHIVEIBRANCH, READABILITY,
        ONLYBRANCH, ONLYMUTATION, ARCHIVEMUTATION, METHODTRACE, METHOD, METHODNOEXCEPTION, LINE, ARCHIVELINE, OUTPUT,
        REGRESSION,	REGRESSIONTESTS
=======
		EXCEPTION, DEFUSE, ALLDEFS, BRANCH, CBRANCH, STRONGMUTATION, WEAKMUTATION,
        MUTATION, STATEMENT, RHO, AMBIGUITY, IBRANCH, REGRESSION, READABILITY,
        ONLYBRANCH, ONLYMUTATION, METHODTRACE, METHOD, METHODNOEXCEPTION, LINE, ONLYLINE, OUTPUT
>>>>>>> 40a2f6b9
	}

    /** Constant <code>CRITERION</code> */
    @Parameter(key = "criterion", group = "Runtime", description = "Coverage criterion. Can define more than one criterion by using a ':' separated list")
    public static Criterion[] CRITERION = new Criterion[] {
            //these are basic criteria that should be always on by default
            Criterion.LINE, Criterion.BRANCH, Criterion.EXCEPTION, Criterion.WEAKMUTATION, Criterion.OUTPUT, Criterion.METHOD, Criterion.METHODNOEXCEPTION, Criterion.CBRANCH  };


    /** Cache target class */
	private static Class<?> TARGET_CLASS_INSTANCE = null;
	
	/** Cache target regression class */
	private static Class<?> TARGET_REGERSSION_CLASS_INSTANCE = null;

	/** Constant <code>CP=""</code> */
	@Parameter(key = "CP", group = "Runtime", description = "The classpath of the target classes")
	public static String CP = "";

	/** Constant <code>PROJECT_PREFIX="null"</code> */
	@Parameter(key = "PROJECT_PREFIX", group = "Runtime", description = "Package name of target package")
	public static String PROJECT_PREFIX = "";

	/** Constant <code>PROJECT_DIR="null"</code> */
	@Parameter(key = "PROJECT_DIR", group = "Runtime", description = "Directory name of target package")
	public static String PROJECT_DIR = null;

	/** Package name of target class (might be a subpackage) */
	public static String CLASS_PREFIX = "";

	/** Sub-package name of target class */
	public static String SUB_PREFIX = "";

	/** Constant <code>TARGET_CLASS_PREFIX=""</code> */
	@Parameter(key = "TARGET_CLASS_PREFIX", group = "Runtime", description = "Prefix of classes we are trying to cover")
	public static String TARGET_CLASS_PREFIX = "";

	/** Class under test */
	@Parameter(key = "TARGET_CLASS", group = "Runtime", description = "Class under test")
	public static String TARGET_CLASS = "";

	/** Method under test */
	@Parameter(key = "target_method", group = "Runtime", description = "Method for which to generate tests")
	public static String TARGET_METHOD = "";

	/** Method under test */
	@Parameter(key = "target_method_prefix", group = "Runtime", description = "All methods matching prefix will be used for generating tests")
	public static String TARGET_METHOD_PREFIX = "";

	/** Method under test */
	@Parameter(key = "target_method_list", group = "Runtime", description = "A colon(:) separated list of methods for which to generate tests")
	public static String TARGET_METHOD_LIST = "";

	/** Constant <code>HIERARCHY_DATA="hierarchy.xml"</code> */
	@Parameter(key = "hierarchy_data", group = "Runtime", description = "File in which hierarchy data is stored")
	public static String HIERARCHY_DATA = "hierarchy.xml";

	/** Constant <code>CONNECTION_DATA="connection.xml"</code> */
	@Parameter(key = "connection_data", group = "Runtime", description = "File in which connection data is stored")
	public static String CONNECTION_DATA = "connection.xml";

	/** Constant <code>CONNECTION_DATA="connection.xml"</code> */
	@Parameter(key = "exclude_ibranches_cut", group = "Runtime", description = "Exclude ibranches in the cut, to speed up ibranch as secondary criterion")
	public static boolean EXCLUDE_IBRANCHES_CUT = false;


	public enum Strategy {
		ONEBRANCH, EVOSUITE, RANDOM, RANDOM_FIXED, REGRESSION, REGRESSIONTESTS
	}
	
	/** Constant <code>REGRESSIONCP</code> */
	@Parameter(key = "regressioncp", group = "Runtime", description = "Regression testing classpath")
	public static String REGRESSIONCP = ".";
	
	/** Constant <code>REGRESSION_ANALYSIS_COMBINATIONS</code> */
	@Parameter(key = "regression_analysis_combinations", group = "Runtime", description = "What regression fitness combination stragetegy is used")
	public static int REGRESSION_ANALYSIS_COMBINATIONS = 0;
	
	/** Constant <code>REGRESSION_ANALYSIS_BRANCHDISTANCE</code> */
	@Parameter(key = "regression_analysis_branchdistance", group = "Runtime", description = "What regression branch distance fitness strategy is used")
	public static int REGRESSION_ANALYSIS_BRANCHDISTANCE = 0;
	
	/** Constant <code>REGRESSION_ANALYSIS_OBJECTDISTANCE</code> */
	@Parameter(key = "regression_analysis_objectdistance", group = "Runtime", description = "What regression object distance fitness strategy will be used")
	public static int REGRESSION_ANALYSIS_OBJECTDISTANCE = 0;
	
	/** Constant <code>REGRESSION_DIFFERENT_BRANCHES</code> */
	@Parameter(key = "regression_different_branches", group = "Runtime", description = "Classes under test have different branch orders")
	public static boolean REGRESSION_DIFFERENT_BRANCHES = false;
	
	/** Constant <code>REGRESSION_USE_FITNESS</code> */
	@Parameter(key = "regression_use_fitness", group = "Runtime", description = "Which fitness values will be used")
	public static int REGRESSION_USE_FITNESS = 0;
	
	/** Constant <code>REGRESSION_ANALYZE</code> */
	@Parameter(key = "regression_analyze", group = "Runtime", description = "Analyze the classes under test, to ensure the effectiveness of evosuite")
	public static boolean REGRESSION_ANALYZE = false;
	
	/** Constant <code>REGRESSION_RANDOM_STRATEGY</code> */
	@Parameter(key = "regression_random_strategy", group = "Runtime", description = "What strategy to take after the first fault is found")
	public static int REGRESSION_RANDOM_STRATEGY = 3;

	/** Constant <code>REGRESSION_DISABLE_SPECIAL_ASSERTIONS</code> */
	@Parameter(key = "regression_disable_special_assertions", group = "Runtime", description = "disable undesirable assertions")
	public static boolean REGRESSION_DISABLE_SPECIAL_ASSERTIONS = false;

	/** Constant <code>STRATEGY</code> */
	@Parameter(key = "strategy", group = "Runtime", description = "Which mode to use")
	public static Strategy STRATEGY = Strategy.EVOSUITE;

	/** Constant <code>PROCESS_COMMUNICATION_PORT=-1</code> */
	@Parameter(key = "process_communication_port", group = "Runtime", description = "Port at which the communication with the external process is done")
	public static int PROCESS_COMMUNICATION_PORT = -1;

	/** Constant <code>STOPPING_PORT=-1</code> */
	@Parameter(key = "stopping_port", group = "Runtime", description = "Port at which a stopping condition waits for interruption")
	public static int STOPPING_PORT = -1;

	/** Constant <code>MAX_STALLED_THREADS=10</code> */
	@Parameter(key = "max_stalled_threads", group = "Runtime", description = "Number of stalled threads")
	public static int MAX_STALLED_THREADS = 10;

	@Parameter(key = "ignore_threads", group = "Runtime", description = "Do not attempt to kill threads matching this prefix")
	public static String[] IGNORE_THREADS = new String[] {};

	/** Constant <code>MIN_FREE_MEM=50 * 1000 * 1000</code> */
	@Parameter(key = "min_free_mem", group = "Runtime", description = "Minimum amount of available memory")
	public static int MIN_FREE_MEM = 50 * 1000 * 1000;


	@Parameter(key = "max_perm_size", group = "Runtime", description = "MaxPermSize (in MB) for the client process")
	public static int MAX_PERM_SIZE = 256;

	/** Constant <code>CLIENT_ON_THREAD=false</code> */
	@Parameter(key = "client_on_thread", group = "Runtime", description = "Run client process on same JVM of master in separate thread. To be used only for debugging purposes")
	public static volatile boolean CLIENT_ON_THREAD = false;

	// ---------------------------------------------------------------
	// Seeding test cases

	/** Constant <code>CLASSPATH="new String[] {  }"</code> */
	@Parameter(key = "classpath", group = "Test Seeding", description = "The classpath needed to compile the seeding test case.")
	public static String[] CLASSPATH = new String[] { "" };

	/** Constant <code>SOURCEPATH="new String[] {  }"</code> */
	@Parameter(key = "sourcepath", group = "Test Seeding", description = "The path to the test case source.")
	public static String[] SOURCEPATH = new String[] { "" };

	// ---------------------------------------------------------------
	// Eclipse Plug-in flag

	/** Constant <code>ECLIPSE_PLUGIN=false</code> */
	@Parameter(key = "eclipse_plugin", group = "Plugin", description = "Running plugin")
	public static boolean ECLIPSE_PLUGIN = false;

	/**
	 * Get all parameters that are available
	 *
	 * @return a {@link java.util.Set} object.
	 */
	public static Set<String> getParameters() {
		return parameterMap.keySet();
	}

	/**
	 * Determine fields that are declared as parameters
	 */
	private static void reflectMap() {
		for (Field f : Properties.class.getFields()) {
			if (f.isAnnotationPresent(Parameter.class)) {
				Parameter p = f.getAnnotation(Parameter.class);
				parameterMap.put(p.key(), f);
				try {
					defaultMap.put(f, f.get(null));
				} catch (Exception e) {
					logger.error("Exception: " + e.getMessage(), e);
				}
			}
		}
	}

	/**
	 * Initialize properties from property file or command line parameters
	 */
	private void initializeProperties() throws IllegalStateException{
		for (String parameter : parameterMap.keySet()) {
			try {
				String property = System.getProperty(parameter);
				if (property == null) {
					property = properties.getProperty(parameter);
				}
				if (property != null) {
					setValue(parameter, property);
				}
			} catch (Exception e) {
                throw new IllegalStateException("Wrong parameter settings for '" + parameter + "': " + e.getMessage());
            }
		}
		if (POPULATION_LIMIT == PopulationLimit.STATEMENTS) {
			if (MAX_LENGTH < POPULATION) {
				MAX_LENGTH = POPULATION;
			}
		}
	}

	/**
	 * Load and initialize a properties file from the default path
	 */
	public void loadProperties(boolean silent) {
		loadPropertiesFile(System.getProperty(PROPERTIES_FILE,
				"evosuite-files/evosuite.properties"), silent);
		initializeProperties();
	}

	/**
	 * Load and initialize a properties file from a given path
	 *
	 * @param propertiesPath
	 *            a {@link java.lang.String} object.
	 */
	public void loadProperties(String propertiesPath, boolean silent) {
		loadPropertiesFile(propertiesPath, silent);
		initializeProperties();
	}

	/**
	 * Load a properties file
	 *
	 * @param propertiesPath
	 *            a {@link java.lang.String} object.
	 */
	public void loadPropertiesFile(String propertiesPath, boolean silent) {
		properties = new java.util.Properties();
		try {
			InputStream in = null;
			File propertiesFile = new File(propertiesPath);
			if (propertiesFile.exists()) {
				in = new FileInputStream(propertiesPath);
				properties.load(in);

				if (!silent)
					LoggingUtils.getEvoLogger().info(
							"* Properties loaded from "
									+ propertiesFile.getAbsolutePath());
			} else {
				propertiesPath = "evosuite.properties";
				in = this.getClass().getClassLoader()
						.getResourceAsStream(propertiesPath);
				if (in != null) {
					properties.load(in);
					if (!silent)
						LoggingUtils.getEvoLogger().info(
								"* Properties loaded from "
										+ this.getClass().getClassLoader()
												.getResource(propertiesPath)
												.getPath());
				}
				// logger.info("* Properties loaded from default configuration file.");
			}
		} catch (FileNotFoundException e) {
			logger.warn("- Error: Could not find configuration file "
					+ propertiesPath);
		} catch (IOException e) {
			logger.warn("- Error: Could not find configuration file "
					+ propertiesPath);
		} catch (Exception e) {
			logger.warn("- Error: Could not find configuration file "
					+ propertiesPath);
		}
	}

	/** All fields representing values, inserted via reflection */
	private static Map<String, Field> parameterMap = new HashMap<String, Field>();

	/** All fields representing values, inserted via reflection */
	private static Map<Field, Object> defaultMap = new HashMap<Field, Object>();

	static {
		// need to do it once, to capture all the default values
		reflectMap();
	}

	/**
	 * Keep track of which fields have been changed from their defaults during
	 * loading
	 */
	private static Set<String> changedFields = new HashSet<String>();

	/**
	 * Get class of parameter
	 *
	 * @param key
	 *            a {@link java.lang.String} object.
	 * @throws org.evosuite.Properties.NoSuchParameterException
	 *             if any.
	 * @return a {@link java.lang.Class} object.
	 */
	public static Class<?> getType(String key) throws NoSuchParameterException {
		if (!parameterMap.containsKey(key))
			throw new NoSuchParameterException(key);

		Field f = parameterMap.get(key);
		return f.getType();
	}

	/**
	 * Get description string of parameter
	 *
	 * @param key
	 *            a {@link java.lang.String} object.
	 * @throws org.evosuite.Properties.NoSuchParameterException
	 *             if any.
	 * @return a {@link java.lang.String} object.
	 */
	public static String getDescription(String key)
			throws NoSuchParameterException {
		if (!parameterMap.containsKey(key))
			throw new NoSuchParameterException(key);

		Field f = parameterMap.get(key);
		Parameter p = f.getAnnotation(Parameter.class);
		return p.description();
	}

	/**
	 * Get group name of parameter
	 *
	 * @param key
	 *            a {@link java.lang.String} object.
	 * @throws org.evosuite.Properties.NoSuchParameterException
	 *             if any.
	 * @return a {@link java.lang.String} object.
	 */
	public static String getGroup(String key) throws NoSuchParameterException {
		if (!parameterMap.containsKey(key))
			throw new NoSuchParameterException(key);

		Field f = parameterMap.get(key);
		Parameter p = f.getAnnotation(Parameter.class);
		return p.group();
	}

	/**
	 * Get integer boundaries
	 *
	 * @param key
	 *            a {@link java.lang.String} object.
	 * @throws org.evosuite.Properties.NoSuchParameterException
	 *             if any.
	 * @return a {@link org.evosuite.Properties.IntValue} object.
	 */
	public static IntValue getIntLimits(String key)
			throws NoSuchParameterException {
		if (!parameterMap.containsKey(key))
			throw new NoSuchParameterException(key);

		Field f = parameterMap.get(key);
		return f.getAnnotation(IntValue.class);
	}

	/**
	 * Get long boundaries
	 *
	 * @param key
	 *            a {@link java.lang.String} object.
	 * @throws org.evosuite.Properties.NoSuchParameterException
	 *             if any.
	 * @return a {@link org.evosuite.Properties.LongValue} object.
	 */
	public static LongValue getLongLimits(String key)
			throws NoSuchParameterException {
		if (!parameterMap.containsKey(key))
			throw new NoSuchParameterException(key);

		Field f = parameterMap.get(key);
		return f.getAnnotation(LongValue.class);
	}

	/**
	 * Get double boundaries
	 *
	 * @param key
	 *            a {@link java.lang.String} object.
	 * @throws org.evosuite.Properties.NoSuchParameterException
	 *             if any.
	 * @return a {@link org.evosuite.Properties.DoubleValue} object.
	 */
	public static DoubleValue getDoubleLimits(String key)
			throws NoSuchParameterException {
		if (!parameterMap.containsKey(key))
			throw new NoSuchParameterException(key);

		Field f = parameterMap.get(key);
		return f.getAnnotation(DoubleValue.class);
	}

	/**
	 * Get an integer parameter value
	 *
	 * @param key
	 *            a {@link java.lang.String} object.
	 * @throws org.evosuite.Properties.NoSuchParameterException
	 *             if any.
	 * @throws java.lang.IllegalArgumentException
	 *             if any.
	 * @throws java.lang.IllegalAccessException
	 *             if any.
	 * @return a int.
	 */
	public static int getIntegerValue(String key)
			throws NoSuchParameterException, IllegalArgumentException,
			IllegalAccessException {
		if (!parameterMap.containsKey(key))
			throw new NoSuchParameterException(key);

		return parameterMap.get(key).getInt(null);
	}

	/**
	 * Get an integer parameter value
	 *
	 * @param key
	 *            a {@link java.lang.String} object.
	 * @throws org.evosuite.Properties.NoSuchParameterException
	 *             if any.
	 * @throws java.lang.IllegalArgumentException
	 *             if any.
	 * @throws java.lang.IllegalAccessException
	 *             if any.
	 * @return a long.
	 */
	public static long getLongValue(String key)
			throws NoSuchParameterException, IllegalArgumentException,
			IllegalAccessException {
		if (!parameterMap.containsKey(key))
			throw new NoSuchParameterException(key);

		return parameterMap.get(key).getLong(null);
	}

	/**
	 * Get a boolean parameter value
	 *
	 * @param key
	 *            a {@link java.lang.String} object.
	 * @throws org.evosuite.Properties.NoSuchParameterException
	 *             if any.
	 * @throws java.lang.IllegalArgumentException
	 *             if any.
	 * @throws java.lang.IllegalAccessException
	 *             if any.
	 * @return a boolean.
	 */
	public static boolean getBooleanValue(String key)
			throws NoSuchParameterException, IllegalArgumentException,
			IllegalAccessException {
		if (!parameterMap.containsKey(key))
			throw new NoSuchParameterException(key);

		return parameterMap.get(key).getBoolean(null);
	}

	/**
	 * Get a double parameter value
	 *
	 * @param key
	 *            a {@link java.lang.String} object.
	 * @throws org.evosuite.Properties.NoSuchParameterException
	 *             if any.
	 * @throws java.lang.IllegalArgumentException
	 *             if any.
	 * @throws java.lang.IllegalAccessException
	 *             if any.
	 * @return a double.
	 */
	public static double getDoubleValue(String key)
			throws NoSuchParameterException, IllegalArgumentException,
			IllegalAccessException {
		if (!parameterMap.containsKey(key))
			throw new NoSuchParameterException(key);

		return parameterMap.get(key).getDouble(null);
	}

	/**
	 * Get parameter value as string (works for all types)
	 *
	 * @param key
	 *            a {@link java.lang.String} object.
	 * @throws org.evosuite.Properties.NoSuchParameterException
	 *             if any.
	 * @throws java.lang.IllegalArgumentException
	 *             if any.
	 * @throws java.lang.IllegalAccessException
	 *             if any.
	 * @return a {@link java.lang.String} object.
	 */
	public static String getStringValue(String key)
			throws NoSuchParameterException, IllegalArgumentException,
			IllegalAccessException {
		if (!parameterMap.containsKey(key))
			throw new NoSuchParameterException(key);

		StringBuffer sb = new StringBuffer();
		Object val = parameterMap.get(key).get(null);
		if (val != null && val.getClass().isArray()) {
			int len = Array.getLength(val);
			for (int i = 0; i < len; i++) {
				if (i > 0)
					sb.append(";");

				sb.append(Array.get(val, i));
			}
		} else {
			sb.append(val);
		}
		return sb.toString();
	}

	/**
	 * Check if there exist any parameter with given name
	 *
	 * @param parameterName
	 * @return
	 */
	public static boolean hasParameter(String parameterName) {
		return parameterMap.containsKey(parameterName);
	}

	/**
	 * Set parameter to new integer value
	 *
	 * @param key
	 *            a {@link java.lang.String} object.
	 * @param value
	 *            a int.
	 * @throws org.evosuite.Properties.NoSuchParameterException
	 *             if any.
	 * @throws java.lang.IllegalAccessException
	 *             if any.
	 * @throws java.lang.IllegalArgumentException
	 *             if any.
	 */
	public void setValue(String key, int value)
			throws NoSuchParameterException, IllegalArgumentException,
			IllegalAccessException {
		if (!parameterMap.containsKey(key))
			throw new NoSuchParameterException(key);

		Field f = parameterMap.get(key);

		if (f.isAnnotationPresent(IntValue.class)) {
			IntValue i = f.getAnnotation(IntValue.class);
			if (value < i.min() || value > i.max())
				throw new IllegalArgumentException();
		}

		f.setInt(this, value);
	}

	/**
	 * Set parameter to new long value
	 *
	 * @param key
	 *            a {@link java.lang.String} object.
	 * @param value
	 *            a long.
	 * @throws org.evosuite.Properties.NoSuchParameterException
	 *             if any.
	 * @throws java.lang.IllegalAccessException
	 *             if any.
	 * @throws java.lang.IllegalArgumentException
	 *             if any.
	 */
	public void setValue(String key, long value)
			throws NoSuchParameterException, IllegalArgumentException,
			IllegalAccessException {
		if (!parameterMap.containsKey(key))
			throw new NoSuchParameterException(key);

		Field f = parameterMap.get(key);

		if (f.isAnnotationPresent(LongValue.class)) {
			LongValue i = f.getAnnotation(LongValue.class);
			if (value < i.min() || value > i.max())
				throw new IllegalArgumentException();
		}

		f.setLong(this, value);
	}

	/**
	 * Set parameter to new boolean value
	 *
	 * @param key
	 *            a {@link java.lang.String} object.
	 * @param value
	 *            a boolean.
	 * @throws org.evosuite.Properties.NoSuchParameterException
	 *             if any.
	 * @throws java.lang.IllegalAccessException
	 *             if any.
	 * @throws java.lang.IllegalArgumentException
	 *             if any.
	 */
	public void setValue(String key, boolean value)
			throws NoSuchParameterException, IllegalArgumentException,
			IllegalAccessException {
		if (!parameterMap.containsKey(key))
			throw new NoSuchParameterException(key);

		Field f = parameterMap.get(key);
		f.setBoolean(this, value);
	}

	/**
	 * Set parameter to new double value
	 *
	 * @param key
	 *            a {@link java.lang.String} object.
	 * @param value
	 *            a double.
	 * @throws org.evosuite.Properties.NoSuchParameterException
	 *             if any.
	 * @throws java.lang.IllegalArgumentException
	 *             if any.
	 * @throws java.lang.IllegalAccessException
	 *             if any.
	 */
	public void setValue(String key, double value)
			throws NoSuchParameterException, IllegalArgumentException,
			IllegalAccessException {
		if (!parameterMap.containsKey(key))
			throw new NoSuchParameterException(key);

		Field f = parameterMap.get(key);
		if (f.isAnnotationPresent(DoubleValue.class)) {
			DoubleValue i = f.getAnnotation(DoubleValue.class);
			if (value < i.min() || value > i.max())
				throw new IllegalArgumentException();
		}
		f.setDouble(this, value);
	}

	/**
	 * Set parameter to new value from String
	 *
	 * @param key
	 *            a {@link java.lang.String} object.
	 * @param value
	 *            a {@link java.lang.String} object.
	 * @throws org.evosuite.Properties.NoSuchParameterException
	 *             if any.
	 * @throws java.lang.IllegalArgumentException
	 *             if any.
	 * @throws java.lang.IllegalAccessException
	 *             if any.
	 */
	@SuppressWarnings({ "rawtypes", "unchecked" })
	public void setValue(String key, String value)
			throws NoSuchParameterException, IllegalArgumentException,
			IllegalAccessException {
		if (!parameterMap.containsKey(key)) {
			throw new NoSuchParameterException(key);
		}

		Field f = parameterMap.get(key);
		changedFields.add(key);

		//Enum
		if (f.getType().isEnum()) {
			f.set(null, Enum.valueOf((Class<Enum>) f.getType(),
					value.toUpperCase()));
		}
		//Integers
		else if (f.getType().equals(int.class)) {
			setValue(key, Integer.parseInt(value));
		} else if (f.getType().equals(Integer.class)) {
			setValue(key, (Integer) Integer.parseInt(value));
		}
		//Long
		else if (f.getType().equals(long.class)) {
			setValue(key, Long.parseLong(value));
		} else if (f.getType().equals(Long.class)) {
			setValue(key, (Long) Long.parseLong(value));
		}
		//Boolean
		else if (f.getType().equals(boolean.class)) {
			setValue(key, strictParseBoolean(value));
		} else if (f.getType().equals(Boolean.class)) {
			setValue(key, (Boolean) strictParseBoolean(value));
		}
		//Double
		else if (f.getType().equals(double.class)) {
			setValue(key, Double.parseDouble(value));
		} else if (f.getType().equals(Double.class)) {
			setValue(key, (Double) Double.parseDouble(value));
		}
		//Array
		else if (f.getType().isArray()) {
			if (f.getType().isAssignableFrom(String[].class)) {
				setValue(key, value.split(":"));
			} else if (f.getType().getComponentType().equals(Criterion.class)) {
				String[] values = value.split(":");
				Criterion[] criteria = new Criterion[values.length];

				int pos = 0;
				for (String stringValue : values) {
					criteria[pos++] = Enum.valueOf(Criterion.class,
							stringValue.toUpperCase());
				}

				f.set(this, criteria);
			}
		} else {
			f.set(null, value);
		}
	}

	/**
	 * we need this strict function because Boolean.parseBoolean silently
	 * ignores malformed strings
	 *
	 * @param s
	 * @return
	 */
	protected boolean strictParseBoolean(String s) {
		if (s == null || s.isEmpty()) {
			throw new IllegalArgumentException(
					"empty string does not represent a valid boolean");
		}

		if (s.equalsIgnoreCase("true")) {
			return true;
		}

		if (s.equalsIgnoreCase("false")) {
			return false;
		}

		throw new IllegalArgumentException(
				"Invalid string representing a boolean: " + s);
	}

	/**
	 * <p>
	 * setValue
	 * </p>
	 *
	 * @param key
	 *            a {@link java.lang.String} object.
	 * @param value
	 *            an array of {@link java.lang.String} objects.
	 * @throws org.evosuite.Properties#NoSuchParameterException
	 *             if any.
	 * @throws java.lang.IllegalArgumentException
	 *             if any.
	 * @throws java.lang.IllegalAccessException
	 *             if any.
	 */
	public void setValue(String key, String[] value)
			throws NoSuchParameterException, IllegalArgumentException,
			IllegalAccessException {
		if (!parameterMap.containsKey(key)) {
			throw new NoSuchParameterException(key);
		}

		Field f = parameterMap.get(key);

		f.set(this, value);
	}

	/**
	 * Set the given <code>key</code> variable to the given input Object
	 * <code>value</code>
	 *
	 * @param key
	 * @param value
	 * @throws NoSuchParameterException
	 * @throws IllegalArgumentException
	 * @throws IllegalAccessException
	 */
	public void setValue(String key, Object value)
			throws NoSuchParameterException, IllegalArgumentException,
			IllegalAccessException {
		if (!parameterMap.containsKey(key)) {
			throw new NoSuchParameterException(key);
		}

		Field f = parameterMap.get(key);

		f.set(this, value);
	}

	/** Singleton instance */
	private static Properties instance = null; // new Properties(true, true);

	/** Internal properties hashmap */
	private java.util.Properties properties;

	/** Constructor */
	private Properties(boolean loadProperties, boolean silent) {
		if (loadProperties)
			loadProperties(silent);
		setClassPrefix();
	}

	/**
	 * Singleton accessor
	 *
	 * @return a {@link org.evosuite.Properties} object.
	 */
	public static Properties getInstance() {
		if (instance == null)
			instance = new Properties(true, false);
		return instance;
	}

	/**
	 * Singleton accessor
	 *
	 * @return a {@link org.evosuite.Properties} object.
	 */
	public static Properties getInstanceSilent() {
		if (instance == null)
			instance = new Properties(true, true);
		return instance;
	}

	/**
	 * This exception is used when a non-existent parameter is accessed
	 *
	 *
	 */
	public static class NoSuchParameterException extends Exception {

		private static final long serialVersionUID = 9074828392047742535L;

		public NoSuchParameterException(String key) {
			super("No such property defined: " + key);
		}
	}

	private static void setClassPrefix() {
		if (TARGET_CLASS != null && !TARGET_CLASS.equals("")) {
			if (TARGET_CLASS.contains(".")) {
				CLASS_PREFIX = TARGET_CLASS.substring(0,
						TARGET_CLASS.lastIndexOf('.'));
				SUB_PREFIX = CLASS_PREFIX.replace(PROJECT_PREFIX + ".", "");
			}
			if (PROJECT_PREFIX == null || PROJECT_PREFIX.equals("")) {
				if (CLASS_PREFIX.contains("."))
					PROJECT_PREFIX = CLASS_PREFIX.substring(0,
							CLASS_PREFIX.indexOf("."));
				else
					PROJECT_PREFIX = CLASS_PREFIX;
				// LoggingUtils.getEvoLogger().info("* Using project prefix: "
				// + PROJECT_PREFIX);
			}
		}
	}
	
	private static boolean toReturnRegression = false;
	
	/*
	 * Get target class
	 * 
	 * @param isOriginal whether or not you want the original or the regression class.
	 */
	public static Class<?> getTargetClassRegression(boolean isOriginal){
		if (isOriginal && TARGET_CLASS_INSTANCE != null
		        && TARGET_CLASS_INSTANCE.getCanonicalName().equals(TARGET_CLASS))
			return TARGET_CLASS_INSTANCE;
		else if(!isOriginal && TARGET_REGERSSION_CLASS_INSTANCE != null
		        && TARGET_REGERSSION_CLASS_INSTANCE.getCanonicalName().equals(TARGET_CLASS))
			return TARGET_REGERSSION_CLASS_INSTANCE;
		
		if(isOriginal)
		 toReturnRegression = true;
		
		 Class<?> targetClass = getTargetClass();
		 
		 toReturnRegression = false;
		 return targetClass;
	}

	public static Class<?> getTargetClass() {
		return getTargetClass(true);
	}
	
	public static boolean hasTargetClassBeenLoaded() {
		return TARGET_CLASS_INSTANCE != null;
	}

	/**
	 * Get class object of class under test
	 *
	 * @return a {@link java.lang.Class} object.
	 */
	public static Class<?> getTargetClass(boolean initialise) {

		if (TARGET_CLASS_INSTANCE != null
				&& TARGET_CLASS_INSTANCE.getCanonicalName()
						.equals(TARGET_CLASS))
			return TARGET_CLASS_INSTANCE;

		TARGET_CLASS_INSTANCE = null;

		try {
			/*
			 * TODO: loading the SUT will execute its static initializer.
			 * This might interact with the environment (eg, read a file, access static
			 * variables of other classes), and even fails if an exception is thrown.
			 * Those cases should be handled here before starting the search.
			 */

			Runtime.getInstance().resetRuntime(); //it is important to initialize the VFS

			TARGET_CLASS_INSTANCE = Class.forName(TARGET_CLASS, initialise,
					TestGenerationContext.getInstance().getClassLoaderForSUT());
			

			if (STRATEGY == Strategy.REGRESSION || STRATEGY == Strategy.REGRESSIONTESTS) {
				TARGET_REGERSSION_CLASS_INSTANCE = Class.forName(TARGET_CLASS, initialise,
                        TestGenerationContext.getInstance().getRegressionClassLoaderForSUT());
			}

			setClassPrefix();

		} catch (ClassNotFoundException e) {
			LoggingUtils.getEvoLogger().warn(
					"* Could not find class under test " + Properties.TARGET_CLASS + ": " + e);
		}
<<<<<<< HEAD
		return (Properties.toReturnRegression)?TARGET_REGERSSION_CLASS_INSTANCE: TARGET_CLASS_INSTANCE;
=======

		return TARGET_CLASS_INSTANCE;
>>>>>>> 40a2f6b9
	}

	/**
	 * Get class object of class under test
	 *
	 * @return a {@link java.lang.Class} object.
	 */
	public static void resetTargetClass() {
		TARGET_CLASS_INSTANCE = null;
	}

	/**
	 * Update the evosuite.properties file with the current setting
	 */
	public void writeConfiguration() {
		URL fileURL = this.getClass().getClassLoader()
				.getResource("evosuite.properties");
		String name = fileURL.getFile();
		writeConfiguration(name);
	}

	/**
	 * Update the evosuite.properties file with the current setting
	 *
	 * @param fileName
	 *            a {@link java.lang.String} object.
	 */
	public void writeConfiguration(String fileName) {
		StringBuffer buffer = new StringBuffer();
		buffer.append("CP=");
		// Replace backslashes with forwardslashes, as backslashes are dropped during reading
		// TODO: What if there are weird characters in the code? Need regex
		buffer.append(ClassPathHandler.getInstance()
				.getTargetProjectClasspath().replace("\\", "/"));
		buffer.append("\nPROJECT_PREFIX=");
		if (Properties.PROJECT_PREFIX != null)
			buffer.append(Properties.PROJECT_PREFIX);
		buffer.append("\n");

		Map<String, Set<Parameter>> fieldMap = new HashMap<String, Set<Parameter>>();
		for (Field f : Properties.class.getFields()) {
			if (f.isAnnotationPresent(Parameter.class)) {
				Parameter p = f.getAnnotation(Parameter.class);
				if (!fieldMap.containsKey(p.group()))
					fieldMap.put(p.group(), new HashSet<Parameter>());

				fieldMap.get(p.group()).add(p);
			}
		}

		for (String group : fieldMap.keySet()) {
			if (group.equals("Runtime"))
				continue;

			buffer.append("#--------------------------------------\n");
			buffer.append("# ");
			buffer.append(group);
			buffer.append("\n#--------------------------------------\n\n");
			for (Parameter p : fieldMap.get(group)) {
				buffer.append("# ");
				buffer.append(p.description());
				buffer.append("\n");
				if (!changedFields.contains(p.key()))
					buffer.append("#");
				buffer.append(p.key());
				buffer.append("=");
				try {
					buffer.append(getStringValue(p.key()));
				} catch (Exception e) {
					logger.error("Exception " + e.getMessage(), e);
				}
				buffer.append("\n\n");
			}
		}
		Utils.writeFile(buffer.toString(), fileName);
	}

	/**
	 * <p>
	 * resetToDefaults
	 * </p>
	 */
	public void resetToDefaults() {
		Properties.instance = new Properties(false, true);
		for (Field f : Properties.class.getFields()) {
			if (f.isAnnotationPresent(Parameter.class)) {
				if (defaultMap.containsKey(f)) {
					try {
						f.set(null, defaultMap.get(f));
					} catch (Exception e) {
						logger.error("Failed to init property field " + f
								+ " , " + e.getMessage(), e);
					}
				}
			}
		}
	}
	
	
	/*
	 * whether or not the regression mode is running
	 */
	public static boolean isRegression(){
		boolean isRegression = (STRATEGY == Strategy.REGRESSION || STRATEGY == Strategy.REGRESSIONTESTS);
		return isRegression;
	}

}<|MERGE_RESOLUTION|>--- conflicted
+++ resolved
@@ -1265,19 +1265,13 @@
 	// Runtime parameters
 
 	public enum Criterion {
-<<<<<<< HEAD
-		EXCEPTION, DEFUSE, ALLDEFS, BRANCH, ARCHIVEBRANCH, CBRANCH, STRONGMUTATION, WEAKMUTATION,
-        MUTATION, STATEMENT, RHO, AMBIGUITY, IBRANCH, ARCHIVEIBRANCH, READABILITY,
-        ONLYBRANCH, ONLYMUTATION, ARCHIVEMUTATION, METHODTRACE, METHOD, METHODNOEXCEPTION, LINE, ARCHIVELINE, OUTPUT,
+		EXCEPTION, DEFUSE, ALLDEFS, BRANCH, CBRANCH, STRONGMUTATION, WEAKMUTATION,
+        MUTATION, STATEMENT, RHO, AMBIGUITY, IBRANCH, READABILITY,
+        ONLYBRANCH, ONLYMUTATION, METHODTRACE, METHOD, METHODNOEXCEPTION, LINE, ONLYLINE, OUTPUT,
         REGRESSION,	REGRESSIONTESTS
-=======
-		EXCEPTION, DEFUSE, ALLDEFS, BRANCH, CBRANCH, STRONGMUTATION, WEAKMUTATION,
-        MUTATION, STATEMENT, RHO, AMBIGUITY, IBRANCH, REGRESSION, READABILITY,
-        ONLYBRANCH, ONLYMUTATION, METHODTRACE, METHOD, METHODNOEXCEPTION, LINE, ONLYLINE, OUTPUT
->>>>>>> 40a2f6b9
-	}
-
-    /** Constant <code>CRITERION</code> */
+	}
+
+	/** Constant <code>CRITERION</code> */
     @Parameter(key = "criterion", group = "Runtime", description = "Coverage criterion. Can define more than one criterion by using a ':' separated list")
     public static Criterion[] CRITERION = new Criterion[] {
             //these are basic criteria that should be always on by default
@@ -2208,12 +2202,8 @@
 			LoggingUtils.getEvoLogger().warn(
 					"* Could not find class under test " + Properties.TARGET_CLASS + ": " + e);
 		}
-<<<<<<< HEAD
+
 		return (Properties.toReturnRegression)?TARGET_REGERSSION_CLASS_INSTANCE: TARGET_CLASS_INSTANCE;
-=======
-
-		return TARGET_CLASS_INSTANCE;
->>>>>>> 40a2f6b9
 	}
 
 	/**
