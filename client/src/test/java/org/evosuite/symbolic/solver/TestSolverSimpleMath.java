--- conflicted
+++ resolved
@@ -338,13 +338,8 @@
 		assertNotNull(solution);
 		Double var0 = (Double) solution.get("var0");
 
-<<<<<<< HEAD
-		assertTrue(var0.doubleValue() != 0);
-        assertEquals(0, var0.intValue());
-=======
 		assertTrue(var0 != 0);
 		assertTrue(var0.intValue() == 0);
->>>>>>> b559e76d
 	}
 
 	@Test
