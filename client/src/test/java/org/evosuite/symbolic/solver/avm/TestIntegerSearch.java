--- conflicted
+++ resolved
@@ -363,13 +363,8 @@
 				var2 = ((Number) model.get("test2")).intValue();
 			if (model.containsKey("test3"))
 				var3 = ((Number) model.get("test3")).intValue();
-<<<<<<< HEAD
-			assertTrue(var1 == var2 + var3);
-		} catch (SolverTimeoutException | SolverParseException | SolverErrorException | IOException e) {
-=======
             assertEquals(var1, var2 + var3);
-		} catch (SolverTimeoutException e) {
->>>>>>> 835552e9
+		} catch (SolverTimeoutException | SolverParseException | SolverErrorException | IOException e) {
 			fail();
 		}
 	}
@@ -584,13 +579,9 @@
 				var1 = ((Number) model.get("test1")).intValue();
 			if (model.containsKey("test2"))
 				var2 = ((Number) model.get("test2")).intValue();
-<<<<<<< HEAD
-			assertTrue(var1 * (var2 - 6860) == 8275);
-		} catch (SolverTimeoutException | SolverParseException | SolverErrorException | IOException e) {
-=======
-            assertEquals(8275, var1 * (var2 - 6860));
-		} catch (SolverTimeoutException e) {
->>>>>>> 835552e9
+
+			assertEquals(8275, var1 * (var2 - 6860));
+		} catch (SolverTimeoutException | SolverParseException | SolverErrorException | IOException e) {
 			fail();
 		}
 	}
@@ -720,13 +711,8 @@
 			Map<String, Object> model = solverResult.getModel();
 			var1 = ((Number) model.get("test1")).intValue();
 
-<<<<<<< HEAD
-			assertTrue(var1 == 108);
-		} catch (SolverTimeoutException | SolverParseException | SolverErrorException | IOException e) {
-=======
-            assertEquals(108, var1);
-		} catch (SolverTimeoutException e) {
->>>>>>> 835552e9
+			assertEquals(108, var1);
+		} catch (SolverTimeoutException | SolverParseException | SolverErrorException | IOException e) {
 			fail();
 		}
 
