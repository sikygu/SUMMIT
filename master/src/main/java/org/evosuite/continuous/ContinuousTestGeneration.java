package org.evosuite.continuous;

import java.io.File;
import java.io.IOException;
import java.util.List;

import org.apache.commons.io.FileUtils;
import org.evosuite.Properties;
import org.evosuite.continuous.job.JobDefinition;
import org.evosuite.continuous.job.JobExecutor;
import org.evosuite.continuous.job.JobScheduler;
import org.evosuite.continuous.persistency.StorageManager;
import org.evosuite.continuous.project.ProjectAnalyzer;
import org.evosuite.continuous.project.ProjectStaticData;
import org.evosuite.xsd.ProjectInfo;


/**
 * <p>
 * This is the main entry point for the new 
 * paradigm "Continuous Test Generation" (CTG).
 * This can be called directly from EvoSuite for
 * experiment reasons, but its usage for practitioners
 * will be based on build environments like Maven/Ant
 * and continuous integration environments like 
 * Jenkins/Hudson/Bamboo 
 * </p>
 * 
 * <p>
 * In a nutshell, the idea is for a project to keep track/store
 * the best test suite for each class in the project.
 * Each time CTG is run (and can be run continuously), we try
 * to generate test suites for classes we haven't addressed
 * yet, and we try to improve the current ones (by seeding).
 * Benefits are for example:
 * <ul>  
 * <li> No need to download EvoSuite. This is done automatically
 * with Maven </li>
 * <li> Smart allocation of search budget among classes with
 * different size/difficulty</li>
 * <li><b>Very</b> easily configurable to run 24/7, with reports on entire
 * project</li>
 * <li> Possibility to reuse test cases/data from one class to
 * help generation of test suites for new classes</li>
 * <li>Can automatically check from repository which classes
 * have been modified, and concentrate search on them</li>
 * </ul>
 * </p>
 * 
 * <p>
 * CTG can also be configured to "call home".
 * This will be useful to see how EvoSuite is used in practice.
 * </p>
 * 
 * 
 * <p>
 * TODO we should also have an option "regression" to run
 * current test suites, and see if any fails.
 * Even if do not want to explicitly do regression, we might still
 * have to run old test cases, as failing ones should be (re)moved and
 * labelled as "regression-failing"
 * 
 * 
 * <p>
 * TODO need also option to automatically commit to repository any new, better test
 * 
 * @author arcuri
 *
 */
public class ContinuousTestGeneration {


	/**
	 * Target folder/jar defining the SUT
	 */
	private final String target;
    
	/**
	 * Defines what classes in the target should be used by specifying 
	 * a common package prefix
	 */
	private final String prefix;
	
    /**
     *  The complete, used classpath
     */
    private final String projectClassPath;
	
    private CtgConfiguration configuration;

	/**
	 * An optional folder where to make a copy of the generated tests
	 */
	private final String exportFolder;

    /**
     * Specify which CUT to use. If {@code null} then use everything in target/prefix
     */
    private String[] cuts; 
    
    public ContinuousTestGeneration(String target, String projectClassPath, String prefix, CtgConfiguration conf, String[] cuts,
									String exportFolder) {
		super();		
		this.target = target;
		this.prefix = prefix;
		this.projectClassPath = projectClassPath;
		this.configuration = conf;
		this.cuts = cuts;
		this.exportFolder = exportFolder;
	}
	
    /**
     * Apply CTG, and return a string with some summary
     * 
     * @return
     */
	public String execute() {

<<<<<<< HEAD
    		//init the local storage manager
    		StorageManager storage = new StorageManager();
    		if(!storage.isStorageOk()){
    			return "Failed to initialize local storage system";
    		}
    		
    		//TODO: it seems like this cannot be done, as history depends on it
    		//storage.deleteOldTmpFolders();
    		
    		if(!storage.createNewTmpFolders()){
    			return "Failed to create tmp folders";
    		}
			
    		//check project
    		ProjectAnalyzer analyzer = new ProjectAnalyzer(target,prefix,cuts);
    		ProjectStaticData data = analyzer.analyze();
    		
    		if(data.getTotalNumberOfTestableCUTs() == 0){
    			return "There is no class to test in the chosen project\n" +
                        "Target: "+target+"\n"+
                        "Prefix: '"+prefix+"'\n";
    		}
    		
    		if(Properties.CTG_TIME_PER_CLASS != null){
    			configuration = configuration.getWithChangedTime(Properties.CTG_TIME_PER_CLASS, data.getTotalNumberOfTestableCUTs());
    		}
    		
    		JobScheduler scheduler = new JobScheduler(data,configuration);
    		JobExecutor executor = new JobExecutor(storage,projectClassPath,configuration);
    		
    		//loop: define (partial) schedule
    		while(scheduler.canExecuteMore()){
    			List<JobDefinition> jobs = scheduler.createNewSchedule();
    			executor.executeJobs(jobs,configuration.getNumberOfUsableCores());
    			executor.waitForJobs();
    		}
    		
    		String description = storage.mergeAndCommitChanges(data);
=======
		//init the local storage manager
		StorageManager storage = new StorageManager();
		boolean storageOK = storage.openForWriting();
		if (!storageOK) {
			return "Failed to initialize local storage system";
		}

		//TODO: it seems like this cannot be done, as history depends on it
		//storage.deleteOldTmpFolders();

		storageOK = storage.createNewTmpFolders();
		if (!storageOK) {
			return "Failed to create tmp folders";
		}
>>>>>>> 2e984dc3

		//check project
		ProjectAnalyzer analyzer = new ProjectAnalyzer(target, prefix, cuts);
		ProjectStaticData data = analyzer.analyze();

		if (data.getTotalNumberOfTestableCUTs() == 0) {
			return "There is no class to test in the chosen project\n" +
					"Target: " + target + "\n" +
					"Prefix: '" + prefix + "'\n";
		}

		if (Properties.CTG_TIME_PER_CLASS != null) {
			configuration = configuration.getWithChangedTime(Properties.CTG_TIME_PER_CLASS, data.getTotalNumberOfTestableCUTs());
		}

		JobScheduler scheduler = new JobScheduler(data, configuration);
		JobExecutor executor = new JobExecutor(storage, projectClassPath, configuration);

		//loop: define (partial) schedule
		while (scheduler.canExecuteMore()) {
			List<JobDefinition> jobs = scheduler.createNewSchedule();
			executor.executeJobs(jobs, configuration.getNumberOfUsableCores());
			executor.waitForJobs();
		}

		String description = storage.mergeAndCommitChanges(data);

		if(exportFolder != null){
			try {
				exportToFolder(".",exportFolder);
			} catch (IOException e) {
				return "Failed to export tests: "+e.getMessage();
			}
		}

		//call home
		if (configuration.callHome) {
			//TODO
		}

		return description;
	}

	public static boolean exportToFolder(String baseFolder, String exportFolder) throws IOException {
		File basedir = new File(baseFolder);
		String evoFolderName = Properties.CTG_FOLDER+ File.separator+ StorageManager.TEST_FOLDER_NAME;
		File evoFolder = new File(basedir.getAbsolutePath()+File.separator+evoFolderName);

		File[] children = evoFolder.listFiles();
		boolean isEmpty = children==null || children.length==0;

		if(isEmpty){
			return false;
		}

		File target = new File(basedir.getAbsolutePath()+File.separator+exportFolder);
		FileUtils.copyDirectory(evoFolder, target);
		return true;
	}

	/**
     * Clean all persistent data (eg files on disk) that
     * CTG has created so far
     */
    public boolean clean(){
    		StorageManager storage = new StorageManager();
    		return storage.clean();
    }
    
    /**
     * Get info on the current test cases in the database
     * @return
     */
    public String info(){
    		
		ProjectInfo projectInfo = StorageManager.getDatabaseProjectInfo(); 
		
		if(projectInfo==null){
			return "No info available";
		}
		
		//TODO all info
		
		StringBuilder sb = new StringBuilder();
		sb.append("Total number of classes in the project: "+
				projectInfo.getTotalNumberOfClasses()+"\n");
		sb.append("Number of classes in the project that are testable: "+
				projectInfo.getTotalNumberOfTestableClasses()+"\n");
    		sb.append("Number of generated test suites: "+
    				projectInfo.getGeneratedTestSuites().size()+"\n");
		sb.append("Average branch coverage: "+
    				projectInfo.getAverageBranchCoverage()+"\n");
    		
    		return sb.toString();
    }
}<|MERGE_RESOLUTION|>--- conflicted
+++ resolved
@@ -116,61 +116,18 @@
      */
 	public String execute() {
 
-<<<<<<< HEAD
-    		//init the local storage manager
-    		StorageManager storage = new StorageManager();
-    		if(!storage.isStorageOk()){
-    			return "Failed to initialize local storage system";
-    		}
-    		
-    		//TODO: it seems like this cannot be done, as history depends on it
-    		//storage.deleteOldTmpFolders();
-    		
-    		if(!storage.createNewTmpFolders()){
-    			return "Failed to create tmp folders";
-    		}
-			
-    		//check project
-    		ProjectAnalyzer analyzer = new ProjectAnalyzer(target,prefix,cuts);
-    		ProjectStaticData data = analyzer.analyze();
-    		
-    		if(data.getTotalNumberOfTestableCUTs() == 0){
-    			return "There is no class to test in the chosen project\n" +
-                        "Target: "+target+"\n"+
-                        "Prefix: '"+prefix+"'\n";
-    		}
-    		
-    		if(Properties.CTG_TIME_PER_CLASS != null){
-    			configuration = configuration.getWithChangedTime(Properties.CTG_TIME_PER_CLASS, data.getTotalNumberOfTestableCUTs());
-    		}
-    		
-    		JobScheduler scheduler = new JobScheduler(data,configuration);
-    		JobExecutor executor = new JobExecutor(storage,projectClassPath,configuration);
-    		
-    		//loop: define (partial) schedule
-    		while(scheduler.canExecuteMore()){
-    			List<JobDefinition> jobs = scheduler.createNewSchedule();
-    			executor.executeJobs(jobs,configuration.getNumberOfUsableCores());
-    			executor.waitForJobs();
-    		}
-    		
-    		String description = storage.mergeAndCommitChanges(data);
-=======
 		//init the local storage manager
 		StorageManager storage = new StorageManager();
-		boolean storageOK = storage.openForWriting();
-		if (!storageOK) {
+		if (!storage.isStorageOk()) {
 			return "Failed to initialize local storage system";
 		}
 
 		//TODO: it seems like this cannot be done, as history depends on it
 		//storage.deleteOldTmpFolders();
 
-		storageOK = storage.createNewTmpFolders();
-		if (!storageOK) {
+		if (!storage.createNewTmpFolders()) {
 			return "Failed to create tmp folders";
 		}
->>>>>>> 2e984dc3
 
 		//check project
 		ProjectAnalyzer analyzer = new ProjectAnalyzer(target, prefix, cuts);
@@ -216,8 +173,7 @@
 
 	public static boolean exportToFolder(String baseFolder, String exportFolder) throws IOException {
 		File basedir = new File(baseFolder);
-		String evoFolderName = Properties.CTG_FOLDER+ File.separator+ StorageManager.TEST_FOLDER_NAME;
-		File evoFolder = new File(basedir.getAbsolutePath()+File.separator+evoFolderName);
+		File evoFolder = new File(basedir.getAbsolutePath()+File.separator+Properties.CTG_BESTS_DIR);
 
 		File[] children = evoFolder.listFiles();
 		boolean isEmpty = children==null || children.length==0;
