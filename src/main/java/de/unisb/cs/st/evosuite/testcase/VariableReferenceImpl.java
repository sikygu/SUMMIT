/**
 * Copyright (C) 2011,2012 Gordon Fraser, Andrea Arcuri and EvoSuite
 * contributors
 *
 * This file is part of EvoSuite.
 *
 * EvoSuite is free software: you can redistribute it and/or modify it under the
 * terms of the GNU Public License as published by the Free Software Foundation,
 * either version 3 of the License, or (at your option) any later version.
 *
 * EvoSuite is distributed in the hope that it will be useful, but WITHOUT ANY
 * WARRANTY; without even the implied warranty of MERCHANTABILITY or FITNESS FOR
 * A PARTICULAR PURPOSE. See the GNU Public License for more details.
 *
 * You should have received a copy of the GNU Public License along with
 * EvoSuite. If not, see <http://www.gnu.org/licenses/>.
 */
package de.unisb.cs.st.evosuite.testcase;

import java.lang.reflect.Type;
import java.util.Map;

import org.objectweb.asm.Opcodes;
import org.objectweb.asm.commons.GeneratorAdapter;
import org.slf4j.Logger;
import org.slf4j.LoggerFactory;

import de.unisb.cs.st.evosuite.utils.PassiveChangeListener;

public class VariableReferenceImpl implements VariableReference {

	private static final long serialVersionUID = -2621368452798208805L;

	private int distance = 0;

	private static Logger logger = LoggerFactory.getLogger(VariableReferenceImpl.class);

	/**
	 * Type (class) of the variable
	 */
	protected GenericClass type;

	/**
	 * The testCase in which this VariableReference is valid
	 */
	protected TestCase testCase;
	protected final PassiveChangeListener<Void> changeListener = new PassiveChangeListener<Void>();
	protected Integer stPosition;
	private String originalCode;

	/**
	 * Constructor
	 * 
	 * @param testCase
	 *            The TestCase which defines the statement which defines this
	 * @param type
	 *            The type (class) of the variable
	 * @param position
	 *            The statement in the test case that declares this variable
	 */
	public VariableReferenceImpl(TestCase testCase, GenericClass type) {
		this.testCase = testCase;
		this.type = type;
		testCase.addListener(changeListener);
	}

	public VariableReferenceImpl(TestCase testCase, Type type) {
		this(testCase, new GenericClass(type));
	}

	/**
	 * The position of the statement, defining this VariableReference, in the
	 * testcase.
	 * 
	 * @return
	 */
	@Override
	public int getStPosition() {
		if ((stPosition == null) || changeListener.hasChanged()) {
			stPosition = null;
			for (int i = 0; i < testCase.size(); i++) {
				StatementInterface stmt = testCase.getStatement(i); 
				if (stmt.getReturnValue().equals(this)) {
					stPosition = i;
					break;
				}
			}
			if (stPosition == null) {
<<<<<<< HEAD
				String msg = "Bloody annoying bug \n";
				msg += "Test case has " + testCase.size() + " function calls \n";
				for (int i = 0; i < testCase.size(); i++) {
					msg += testCase.getStatement(i).getCode(null) + "\n";
				}
				msg += "failed to find type " + this.type.getTypeName() + "\n";

=======
				if (originalCode != null) {
					throw new AssertionError("Error transforming '" + originalCode + 
							"': no statement in the test defined the variable reference!");
				}
>>>>>>> 88efa964
				throw new AssertionError(
				        msg
				                + "A VariableReferences position is only defined if the VariableReference is defined by a statement in the testCase");
			}
		}
		return stPosition;
	}

	/**
	 * Create a copy of the current variable
	 */
	@Override
	public VariableReference clone() {
		throw new UnsupportedOperationException(
		        "This method SHOULD not be used, as only the original reference is keeped up to date");
		/*VariableReference copy = new VariableReference(type, statement);
		if (array != null) {
			copy.array = array.clone();
			copy.array_index = array_index;
			copy.array_length = array_length;
		}
		return copy;*/
	}

	/**
	 * Create a copy of the current variable
	 */
	@Override
	public VariableReference clone(TestCase newTestCase) {
		return newTestCase.getStatement(getStPosition()).getReturnValue();
	}

	@Override
	public VariableReference copy(TestCase newTestCase, int offset) {
		return newTestCase.getStatement(getStPosition() + offset).getReturnValue();
	}

	/**
	 * Return simple class name
	 */
	@Override
	public String getSimpleClassName() {
		// TODO: Workaround for bug in commons lang
		if (type.isPrimitive()
		        || (type.isArray() && new GenericClass(type.getComponentType()).isPrimitive()))
			return type.getRawClass().getSimpleName();

		return type.getSimpleName();
	}

	/**
	 * Return class name
	 */
	@Override
	public String getClassName() {
		return type.getClassName();
	}

	@Override
	public String getComponentName() {
		return type.getComponentName();
	}

	@Override
	public Type getComponentType() {
		return type.getComponentType();
	}

	/**
	 * Return true if variable is an enumeration
	 */
	@Override
	public boolean isEnum() {
		return type.isEnum();
	}

	/**
	 * Return true if variable is a primitive type
	 */
	@Override
	public boolean isPrimitive() {
		return type.isPrimitive();
	}

	/**
	 * Return true if variable is void
	 */
	@Override
	public boolean isVoid() {
		return type.isVoid();
	}

	/**
	 * Return true if variable is a string
	 */
	@Override
	public boolean isString() {
		return type.isString();
	}

	/**
	 * Return true if type of variable is a primitive wrapper
	 */
	@Override
	public boolean isWrapperType() {
		return type.isWrapperType();
	}

	/**
	 * Return true if other type can be assigned to this variable
	 * 
	 * @param other
	 *            Right hand side of the assignment
	 */
	@Override
	public boolean isAssignableFrom(Type other) {
		return type.isAssignableFrom(other);
	}

	/**
	 * Return true if this variable can by assigned to a variable of other type
	 * 
	 * @param other
	 *            Left hand side of the assignment
	 */
	@Override
	public boolean isAssignableTo(Type other) {
		return type.isAssignableTo(other);
	}

	/**
	 * Return true if other type can be assigned to this variable
	 * 
	 * @param other
	 *            Right hand side of the assignment
	 */
	@Override
	public boolean isAssignableFrom(VariableReference other) {
		return type.isAssignableFrom(other.getType());
	}

	/**
	 * Return true if this variable can by assigned to a variable of other type
	 * 
	 * @param other
	 *            Left hand side of the assignment
	 */
	@Override
	public boolean isAssignableTo(VariableReference other) {
		return type.isAssignableTo(other.getType());
	}

	/**
	 * Return type of this variable
	 */
	@Override
	public Type getType() {
		return type.getType();
	}

	/**
	 * Set type of this variable
	 */
	@Override
	public void setType(Type type) {
		this.type = new GenericClass(type);
	}

	/**
	 * Return raw class of this variable
	 */
	@Override
	public Class<?> getVariableClass() {
		return type.getRawClass();
	}

	/**
	 * Return raw class of this variable's component
	 */
	@Override
	public Class<?> getComponentClass() {
		return type.getRawClass().getComponentType();
	}

	/**
	 * Return the actual object represented by this variable for a given scope
	 * 
	 * @param scope
	 *            The scope of the test case execution
	 */
	@Override
	public Object getObject(Scope scope) throws CodeUnderTestException {
		return scope.getObject(this);
	}
	
	@Override
	public String getOriginalCode(){
		return originalCode;
	}

	/**
	 * Set the actual object represented by this variable in a given scope
	 * 
	 * @param scope
	 *            The scope of the test case execution
	 * @param value
	 *            The value to be assigned
	 */
	@Override
	public void setObject(Scope scope, Object value) throws CodeUnderTestException {
		scope.setObject(this, value);
	}

	public void setOriginalCode(String code){
		if (originalCode != null) {
			logger.debug("Original code already set to '{}', skip setting it to '{}'.", originalCode, code);
			return;
		}
		if (code != null) {
			this.originalCode = code.trim();
		}
	}
	
	/**
	 * Return string representation of the variable
	 */
	@Override
	public String toString() {
		if (originalCode != null) {
			return originalCode;
		}
		return "VariableReference: Statement " + getStPosition() + ", type "
		        + type.getTypeName();
	}

	/**
	 * Return name for source code representation
	 * 
	 * @return
	 */
	@Override
	public String getName() {
		return "var" + getStPosition();
	}

	@Override
	public void loadBytecode(GeneratorAdapter mg, Map<Integer, Integer> locals) {

		logger.debug("Loading variable in bytecode: " + getStPosition());
		if (getStPosition() < 0) {
			mg.visitInsn(Opcodes.ACONST_NULL);
		} else
			mg.loadLocal(locals.get(getStPosition()),
			             org.objectweb.asm.Type.getType(type.getRawClass()));
	}

	@Override
	public void storeBytecode(GeneratorAdapter mg, Map<Integer, Integer> locals) {

		logger.debug("Storing variable in bytecode: " + getStPosition() + " of type "
		        + org.objectweb.asm.Type.getType(type.getRawClass()));
		if (!locals.containsKey(getStPosition()))
			locals.put(getStPosition(),
			           mg.newLocal(org.objectweb.asm.Type.getType(type.getRawClass())));
		mg.storeLocal(locals.get(getStPosition()),
		              org.objectweb.asm.Type.getType(type.getRawClass()));
	}

	@Override
	public Object getDefaultValue() {
		if (isVoid())
			return null;
		else if (type.isString())
			return "";
		else if (isPrimitive()) {
			if (type.getRawClass().equals(float.class))
				return 0.0F;
			else if (type.getRawClass().equals(long.class))
				return 0L;
			else if (type.getRawClass().equals(boolean.class))
				return false;
			else
				return 0;
		} else
			return null;
	}

	@Override
	public String getDefaultValueString() {
		if (isVoid())
			return "";
		else if (type.isString())
			return "\"\"";
		else if (isPrimitive()) {
			if (type.getRawClass().equals(float.class))
				return "0.0F";
			else if (type.getRawClass().equals(long.class))
				return "0L";
			else if (type.getRawClass().equals(boolean.class))
				return "false";
			else
				return "0";
		} else
			return "null";
	}

	/*
	 * (non-Javadoc)
	 * 
	 * @see java.lang.Comparable#compareTo(java.lang.Object)
	 */
	@Override
	public int compareTo(VariableReference other) {
		return getStPosition() - other.getStPosition();
	}

	@Override
	public boolean same(VariableReference r) {
		if (r == null)
			return false;

		if (this.getStPosition() != r.getStPosition())
			return false;

		if (this.type.equals(r.getGenericClass()))
			return true;

		return false;
	}

	@Override
	public GenericClass getGenericClass() {
		return type;
	}

	/* (non-Javadoc)
	 * @see de.unisb.cs.st.evosuite.testcase.VariableReference#getAdditionalVariableReference()
	 */
	@Override
	public VariableReference getAdditionalVariableReference() {
		return null;
	}

	/* (non-Javadoc)
	 * @see de.unisb.cs.st.evosuite.testcase.VariableReference#setAdditionalVariableReference(de.unisb.cs.st.evosuite.testcase.VariableReference)
	 */
	@Override
	public void setAdditionalVariableReference(VariableReference var) {
		// Do nothing by default
	}

	/* (non-Javadoc)
	 * @see de.unisb.cs.st.evosuite.testcase.VariableReference#replaceAdditionalVariableReference(de.unisb.cs.st.evosuite.testcase.VariableReference, de.unisb.cs.st.evosuite.testcase.VariableReference)
	 */
	@Override
	public void replaceAdditionalVariableReference(VariableReference var1,
	        VariableReference var2) {
		// no op

	}

	/* (non-Javadoc)
	 * @see de.unisb.cs.st.evosuite.testcase.VariableReference#getDistance()
	 */
	@Override
	public int getDistance() {
		return distance;
	}

	/* (non-Javadoc)
	 * @see de.unisb.cs.st.evosuite.testcase.VariableReference#setDistance(int)
	 */
	@Override
	public void setDistance(int distance) {
		this.distance = distance;
	}

	/* (non-Javadoc)
	 * @see de.unisb.cs.st.evosuite.testcase.VariableReference#changeClassLoader(java.lang.ClassLoader)
	 */
	@Override
	public void changeClassLoader(ClassLoader loader) {
		type.changeClassLoader(loader);
	}
}<|MERGE_RESOLUTION|>--- conflicted
+++ resolved
@@ -86,7 +86,6 @@
 				}
 			}
 			if (stPosition == null) {
-<<<<<<< HEAD
 				String msg = "Bloody annoying bug \n";
 				msg += "Test case has " + testCase.size() + " function calls \n";
 				for (int i = 0; i < testCase.size(); i++) {
@@ -94,12 +93,6 @@
 				}
 				msg += "failed to find type " + this.type.getTypeName() + "\n";
 
-=======
-				if (originalCode != null) {
-					throw new AssertionError("Error transforming '" + originalCode + 
-							"': no statement in the test defined the variable reference!");
-				}
->>>>>>> 88efa964
 				throw new AssertionError(
 				        msg
 				                + "A VariableReferences position is only defined if the VariableReference is defined by a statement in the testCase");
@@ -294,7 +287,7 @@
 	public Object getObject(Scope scope) throws CodeUnderTestException {
 		return scope.getObject(this);
 	}
-	
+
 	@Override
 	public String getOriginalCode(){
 		return originalCode;
