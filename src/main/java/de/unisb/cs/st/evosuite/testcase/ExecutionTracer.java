--- conflicted
+++ resolved
@@ -517,15 +517,9 @@
 	 * Called by instrumented code each time a variable gets written to (a
 	 * Definition)
 	 */
-<<<<<<< HEAD
-	public static void passedDefinition(String className, String varName,
-	        String methodName, Object caller, int branchID, int defID) {
-		if (Thread.currentThread() != currentThread)
-=======
 	public static void passedDefinition(String className, String varName, 
 			String methodName, Object caller, int branchID, int defID) {
 		if (isThreadNeqCurrentThread())
->>>>>>> 9f76bac1
 			return;
 
 		ExecutionTracer tracer = getExecutionTracer();
@@ -537,17 +531,10 @@
 	/**
 	 * Called by instrumented code each time a variable is read from (a Use)
 	 */
-<<<<<<< HEAD
-	public static void passedUse(String className, String varName, String methodName,
-	        Object caller, int branchID, int useID) {
-
-		if (Thread.currentThread() != currentThread)
-=======
 	public static void passedUse(String className, String varName, String methodName, 
 			Object caller, int branchID, int useID) {
 
 		if (isThreadNeqCurrentThread())
->>>>>>> 9f76bac1
 			return;
 		ExecutionTracer tracer = getExecutionTracer();
 		if (!tracer.disabled)
