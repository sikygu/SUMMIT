/*
 * Copyright (C) 2010 Saarland University
 * 
 * This file is part of EvoSuite.
 * 
 * EvoSuite is free software: you can redistribute it and/or modify it under the
 * terms of the GNU Lesser Public License as published by the Free Software
 * Foundation, either version 3 of the License, or (at your option) any later
 * version.
 * 
 * EvoSuite is distributed in the hope that it will be useful, but WITHOUT ANY
 * WARRANTY; without even the implied warranty of MERCHANTABILITY or FITNESS FOR
 * A PARTICULAR PURPOSE. See the GNU Lesser Public License for more details.
 * 
 * You should have received a copy of the GNU Lesser Public License along with
 * EvoSuite. If not, see <http://www.gnu.org/licenses/>.
 */

package de.unisb.cs.st.evosuite.javaagent;

import java.io.File;
import java.util.HashMap;
import java.util.List;
import java.util.Map;

import org.apache.log4j.Logger;
import org.objectweb.asm.ClassAdapter;
import org.objectweb.asm.ClassVisitor;
import org.objectweb.asm.MethodVisitor;

import de.unisb.cs.st.ds.util.io.Io;
import de.unisb.cs.st.evosuite.Properties;

/**
 * Testing might require adapting function signatures, for example Object
 * classes.
 * 
 * @author Gordon Fraser
 * 
 */
public class ObjectSignatureAdapter extends ClassAdapter {

	protected static Logger logger = Logger.getLogger(ObjectSignatureAdapter.class);

	private final String className;

	private boolean exclude = false;

	private Map<String, String> descriptors = new HashMap<String, String>();

	/**
	 * 
	 */
	public ObjectSignatureAdapter(ClassVisitor visitor, String className) {
		super(visitor);

		this.className = className.replace('/', '.');

		if (!(this.className.startsWith(Properties.PROJECT_PREFIX))) {
			exclude = true;
		} else {
			exclude = false;

			// Initialize descriptors
			// mutation-report/className.obj contains method signatures
			File file = new File(Properties.OUTPUT_DIR + "/" + className + ".obj");
			List<String> lines = Io.getLinesFromFile(file);
			descriptors = new HashMap<String, String>();
			for (String line : lines) {
				line = line.trim();
				// Skip comments
				if (line.startsWith("#"))
					continue;

				String[] parameters = line.split(",");
				if (parameters.length == 2) {
					descriptors.put(parameters[0], parameters[1]);
					logger.info("Adding descriptor: " + parameters[1]);
				} else if (parameters.length == 3) {
					// TODO: Handle signature
					descriptors.put(parameters[0], parameters[1]);
				}
			}
		}
	}

	@Override
<<<<<<< HEAD
	public MethodVisitor visitMethod(int methodAccess, String name,
			String descriptor, String signature, String[] exceptions) {
=======
	public MethodVisitor visitMethod(int methodAccess, String name, String descriptor,
	        String signature, String[] exceptions) {
>>>>>>> 13abd56f

		if (!exclude) {
			// If we have a signature for this method:
			if (descriptors.containsKey(name + descriptor)) {
				// descriptor = Type.getMethodDescriptor(arg0, arg1);
				// signature = Type.getMethodSignature(arg0, arg1);
				logger.info("Changing descriptor from " + descriptor + " to "
				        + descriptors.get(name + descriptor));
				descriptor = descriptors.get(name + descriptor);
			} else {
				logger.info("Couldn't find descriptor from " + name + descriptor);
			}
		}
		MethodVisitor mv = super.visitMethod(methodAccess, name, descriptor, signature,
		                                     exceptions);
		mv = new ObjectCallAdapter(mv, descriptors);

		return mv;
	}
}<|MERGE_RESOLUTION|>--- conflicted
+++ resolved
@@ -85,13 +85,8 @@
 	}
 
 	@Override
-<<<<<<< HEAD
-	public MethodVisitor visitMethod(int methodAccess, String name,
-			String descriptor, String signature, String[] exceptions) {
-=======
 	public MethodVisitor visitMethod(int methodAccess, String name, String descriptor,
 	        String signature, String[] exceptions) {
->>>>>>> 13abd56f
 
 		if (!exclude) {
 			// If we have a signature for this method:
