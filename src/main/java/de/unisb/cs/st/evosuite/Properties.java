--- conflicted
+++ resolved
@@ -493,18 +493,6 @@
 	@Parameter(key = "instrument_parent", description = "Also count coverage goals in superclasses")
 	public static boolean INSTRUMENT_PARENT = false;
 
-<<<<<<< HEAD
-	@Parameter(key = "check_contracts", description = "Check contracts during test execution")
-	public static boolean CHECK_CONTRACTS = false;
-
-	@Parameter(key = "error_branches", description = "Instrument code with error checking branches")
-	public static boolean ERROR_BRANCHES = false;
-
-	@Parameter(key = "check_contracts_end", description = "Check contracts only once per test")
-	public static boolean CHECK_CONTRACTS_END = false;
-
-=======
->>>>>>> b9db71de
 	@Parameter(key = "BREAK_ON_EXCEPTION", description = "Stop test execution if exception occurrs")
 	//FIXME: shouldn't be true?
 	public static boolean BREAK_ON_EXCEPTION = false;
@@ -555,6 +543,9 @@
 
 	@Parameter(key = "check_contracts_end", description = "Check contracts only once per test")
 	public static boolean CHECK_CONTRACTS_END = false;
+
+	@Parameter(key = "error_branches", description = "Instrument code with error checking branches")
+	public static boolean ERROR_BRANCHES = false;
 
 	
 	/*
