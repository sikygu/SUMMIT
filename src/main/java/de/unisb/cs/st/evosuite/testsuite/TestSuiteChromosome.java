--- conflicted
+++ resolved
@@ -144,36 +144,9 @@
 		}
 		return testcases;
 	}
-<<<<<<< HEAD
 
-	public TestChromosome getTestChromosome(int index) {
-		return tests.get(index);
-	}
-
-	public List<TestChromosome> getTestChromosomes() {
-		return tests;
-	}
-
-	public void setTestChromosome(int index, TestChromosome test) {
-		tests.set(index, test);
-	}
-
-	public double getCoverage() {
-		return coverage;
-	}
-
-	public void setCoverage(double coverage) {
-		this.coverage = coverage;
-	}
-
-	/* (non-Javadoc)
-	 * @see de.unisb.cs.st.evosuite.ga.Chromosome#applyDSE()
-	 */
-	@Override
 	public void applyDSE() {
 		TestSuiteDSE dse = new TestSuiteDSE();
 		dse.applyDSE(this);
 	}
-=======
->>>>>>> 289f444f
 }