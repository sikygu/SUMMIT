/*
 * Copyright (C) 2010 Saarland University
 * 
 * This file is part of EvoSuite.
 * 
 * EvoSuite is free software: you can redistribute it and/or modify it under the
 * terms of the GNU Lesser Public License as published by the Free Software
 * Foundation, either version 3 of the License, or (at your option) any later
 * version.
 * 
 * EvoSuite is distributed in the hope that it will be useful, but WITHOUT ANY
 * WARRANTY; without even the implied warranty of MERCHANTABILITY or FITNESS FOR
 * A PARTICULAR PURPOSE. See the GNU Lesser Public License for more details.
 * 
 * You should have received a copy of the GNU Lesser Public License along with
 * EvoSuite. If not, see <http://www.gnu.org/licenses/>.
 */

package de.unisb.cs.st.evosuite.testcase;

import java.io.IOException;
import java.io.ObjectInputStream;
import java.io.ObjectOutputStream;
import java.io.PrintStream;
import java.lang.reflect.AccessibleObject;
import java.lang.reflect.Constructor;
import java.lang.reflect.InvocationTargetException;
import java.lang.reflect.Modifier;
import java.util.ArrayList;
import java.util.HashSet;
import java.util.List;
import java.util.Map;
import java.util.Set;

import org.apache.commons.lang.ClassUtils;
import org.objectweb.asm.Label;
import org.objectweb.asm.Opcodes;
import org.objectweb.asm.Type;
import org.objectweb.asm.commons.GeneratorAdapter;
import org.objectweb.asm.commons.Method;

/**
 * This statement represents a constructor call
 * 
 * @author Gordon Fraser
 * 
 */
public class ConstructorStatement extends AbstractStatement {

	private static final long serialVersionUID = -3035570485633271957L;

	private transient Constructor<?> constructor;

	public List<VariableReference> parameters;

	public ConstructorStatement(TestCase tc, Constructor<?> constructor,
	        java.lang.reflect.Type type, List<VariableReference> parameters) {
		super(tc, new VariableReferenceImpl(tc, type));
		this.constructor = constructor;
		// this.return_type = constructor.getDeclaringClass();
		this.parameters = parameters;
	}

	/**
<<<<<<< HEAD
	 * This constructor allows you to use an already existing VariableReference as retvar. 
	 * This should only be done, if an old statement is replaced with this statement. 
	 * And already existing objects should in the future reference this object.
=======
	 * This constructor allows you to use an already existing VariableReference
	 * as retvar. This should only be done, iff an old statement is replaced
	 * with this statement. And already existing objects should in the future
	 * reference this object.
	 * 
>>>>>>> f0faea66
	 * @param tc
	 * @param constructor
	 * @param retvar
	 * @param parameters
	 */
	public ConstructorStatement(TestCase tc, Constructor<?> constructor,
	        VariableReference retvar, List<VariableReference> parameters) {
		super(tc, retvar);
		assert (tc.size() > retvar.getStPosition()); //as an old statement should be replaced by this statement
		this.constructor = constructor;
		// this.return_type = constructor.getDeclaringClass();
		this.parameters = parameters;
	}

	public Constructor<?> getConstructor() {
		return constructor;
	}

	// TODO: Handle inner classes (need instance parameter for newInstance)
	@Override
	public Throwable execute(final Scope scope, PrintStream out)
	        throws InvocationTargetException, IllegalArgumentException,
	        InstantiationException, IllegalAccessException {
		PrintStream old_out = System.out;
		PrintStream old_err = System.err;
		System.setOut(out);
		System.setErr(out);

		logger.trace("Executing constructor " + constructor.toString());
		final Object[] inputs = new Object[parameters.size()];

		try {
			return super.exceptionHandler(new Executer() {

				@Override
				public void execute() throws InvocationTargetException,
				        IllegalArgumentException, IllegalAccessException,
				        InstantiationException {

					for (int i = 0; i < parameters.size(); i++) {
						try {
							inputs[i] = parameters.get(i).getObject(scope);
						} catch (CodeUnderTestException e) {
							throw CodeUnderTestException.throwException(e.getCause());
						} catch (Throwable e) {
							throw new EvosuiteError(e);
						}
					}

					Object ret = constructor.newInstance(inputs);

					try {
						// assert(retval.getVariableClass().isAssignableFrom(ret.getClass())) :"we want an " + retval.getVariableClass() + " but got an " + ret.getClass();
						retval.setObject(scope, ret);
					} catch (CodeUnderTestException e) {
						throw CodeUnderTestException.throwException(e);
					} catch (Throwable e) {
						throw new EvosuiteError(e);
					}
				}

				@Override
				public Set<Class<? extends Throwable>> throwableExceptions() {
					Set<Class<? extends Throwable>> t = new HashSet<Class<? extends Throwable>>();
					t.add(InvocationTargetException.class);
					return t;
				}
			});

		} catch (InvocationTargetException e) {
			System.setOut(old_out);
			System.setErr(old_err);
			exceptionThrown = e.getCause();
			logger.debug("Exception thrown in constructor: " + e);

		} finally {
			System.setOut(old_out);
			System.setErr(old_err);
		}
		return exceptionThrown;
	}

	@Override
	public String getCode(Throwable exception) {
		String parameter_string = "";
		String result = "";
		if (!parameters.isEmpty()) {
			parameter_string += parameters.get(0).getName();
			for (int i = 1; i < parameters.size(); i++) {
				parameter_string += ", " + parameters.get(i).getName();
			}
		}
		// String result = ((Class<?>) retval.getType()).getSimpleName()
		// +" "+retval.getName()+ " = null;\n";
		if (exception != null) {
			result = retval.getSimpleClassName() + " " + retval.getName() + " = null;\n";
			result += "try {\n  ";
		} else {
			result += retval.getSimpleClassName() + " ";
		}
		result += retval.getName() + " = new "
		        + ClassUtils.getShortClassName(constructor.getDeclaringClass()) + "("
		        + parameter_string + ");";
		if (exception != null) {
			Class<?> ex = exception.getClass();
			while (!Modifier.isPublic(ex.getModifiers()))
				ex = ex.getSuperclass();
			result += "\n} catch(" + ClassUtils.getShortClassName(ex) + " e) {}";
		}

		return result;
	}

	@Override
	public StatementInterface clone(TestCase newTestCase) {
		ArrayList<VariableReference> new_params = new ArrayList<VariableReference>();
		for (VariableReference r : parameters) {
			new_params.add(r.clone(newTestCase));
		}

		AbstractStatement copy = new ConstructorStatement(newTestCase, constructor,
		        retval.getType(), new_params);
		//copy.assertions = cloneAssertions(newTestCase);

		return copy;
	}

	@Override
	public Set<VariableReference> getVariableReferences() {
		Set<VariableReference> references = new HashSet<VariableReference>();
		references.add(retval);
		references.addAll(parameters);
		for (VariableReference param : parameters) {
			if (param.getAdditionalVariableReference() != null)
				references.add(param.getAdditionalVariableReference());
		}
		return references;
	}

	/* (non-Javadoc)
	 * @see de.unisb.cs.st.evosuite.testcase.StatementInterface#replace(de.unisb.cs.st.evosuite.testcase.VariableReference, de.unisb.cs.st.evosuite.testcase.VariableReference)
	 */
	@Override
	public void replace(VariableReference var1, VariableReference var2) {
		for (int i = 0; i < parameters.size(); i++) {

			if (parameters.get(i).equals(var1))
				parameters.set(i, var2);
			else
				parameters.get(i).replaceAdditionalVariableReference(var1, var2);
		}
	}

	public List<VariableReference> getParameterReferences() {
		return parameters;
	}

	@Override
	public boolean equals(Object s) {
		if (this == s)
			return true;
		if (s == null)
			return false;
		if (getClass() != s.getClass())
			return false;

		ConstructorStatement ms = (ConstructorStatement) s;
		if (ms.parameters.size() != parameters.size())
			return false;

		if (!this.constructor.equals(ms.constructor))
			return false;

		for (int i = 0; i < parameters.size(); i++) {
			if (!parameters.get(i).equals(ms.parameters.get(i)))
				return false;
		}

		return retval.equals(ms.retval);
	}

	@Override
	public int hashCode() {
		final int prime = 41;
		int result = 1;
		result = prime * result + ((constructor == null) ? 0 : constructor.hashCode());
		result = prime * result + ((parameters == null) ? 0 : parameters.hashCode());
		return result;
	}

	/*
	 * (non-Javadoc)
	 * 
	 * @see
	 * de.unisb.cs.st.evosuite.testcase.Statement#getBytecode(org.objectweb.
	 * asm.commons.GeneratorAdapter)
	 */
	@Override
	public void getBytecode(GeneratorAdapter mg, Map<Integer, Integer> locals,
	        Throwable exception) {
		logger.debug("Invoking constructor");
		Label start = mg.newLabel();
		Label end = mg.newLabel();

		// if(exception != null)
		mg.mark(start);

		mg.newInstance(Type.getType(retval.getVariableClass()));
		mg.dup();
		int num = 0;
		for (VariableReference parameter : parameters) {
			parameter.loadBytecode(mg, locals);
			if (constructor.getParameterTypes()[num].isPrimitive()) {
				if (!constructor.getParameterTypes()[num].equals(parameter.getVariableClass())) {
					logger.debug("Types don't match - casting "
					        + parameter.getVariableClass().getName() + " to "
					        + constructor.getParameterTypes()[num].getName());
					mg.cast(Type.getType(parameter.getVariableClass()),
					        Type.getType(constructor.getParameterTypes()[num]));
				}
			}
			num++;
		}
		mg.invokeConstructor(Type.getType(retval.getVariableClass()),
		                     Method.getMethod(constructor));
		logger.debug("Storing result");
		retval.storeBytecode(mg, locals);

		// if(exception != null) {
		mg.mark(end);
		Label l = mg.newLabel();
		mg.goTo(l);
		// mg.catchException(start, end,
		// Type.getType(getExceptionClass(exception)));
		mg.catchException(start, end, Type.getType(Throwable.class));
		mg.pop(); // Pop exception from stack
		if (!retval.isVoid()) {
			Class<?> clazz = retval.getVariableClass();
			if (clazz.equals(boolean.class))
				mg.push(false);
			else if (clazz.equals(char.class))
				mg.push(0);
			else if (clazz.equals(int.class))
				mg.push(0);
			else if (clazz.equals(short.class))
				mg.push(0);
			else if (clazz.equals(long.class))
				mg.push(0L);
			else if (clazz.equals(float.class))
				mg.push(0.0F);
			else if (clazz.equals(double.class))
				mg.push(0.0);
			else if (clazz.equals(byte.class))
				mg.push(0);
			else if (clazz.equals(String.class))
				mg.push("");
			else
				mg.visitInsn(Opcodes.ACONST_NULL);

			retval.storeBytecode(mg, locals);
		}
		mg.mark(l);
		// }

	}

	/*
	 * (non-Javadoc)
	 * 
	 * @see de.unisb.cs.st.evosuite.testcase.Statement#getDeclaredExceptions()
	 */
	@Override
	public Set<Class<?>> getDeclaredExceptions() {
		Set<Class<?>> ex = super.getDeclaredExceptions();
		for (Class<?> t : constructor.getExceptionTypes())
			ex.add(t);
		return ex;
	}

	/*
	 * (non-Javadoc)
	 * 
	 * @see
	 * de.unisb.cs.st.evosuite.testcase.Statement#getUniqueVariableReferences()
	 */
	@Override
	public List<VariableReference> getUniqueVariableReferences() {
		List<VariableReference> references = new ArrayList<VariableReference>();
		references.add(retval);
		references.addAll(parameters);
		for (VariableReference param : parameters) {
			if (param instanceof ArrayIndex)
				references.add(((ArrayIndex) param).getArray());
		}
		return references;

	}

	/* (non-Javadoc)
	 * @see de.unisb.cs.st.evosuite.testcase.StatementInterface#isValid()
	 */
	@Override
	public boolean isValid() {
		assert (super.isValid());
		for (VariableReference v : parameters) {
			v.getStPosition();
		}
		return true;
	}

	@Override
	public boolean same(StatementInterface s) {
		if (this == s)
			return true;
		if (s == null)
			return false;
		if (getClass() != s.getClass())
			return false;

		ConstructorStatement ms = (ConstructorStatement) s;
		if (ms.parameters.size() != parameters.size())
			return false;

		if (!this.constructor.equals(ms.constructor))
			return false;

		for (int i = 0; i < parameters.size(); i++) {
			if (!parameters.get(i).same(ms.parameters.get(i)))
				return false;
		}

		return retval.same(ms.retval);
	}

	@Override
	public AccessibleObject getAccessibleObject() {
		return constructor;
	}

	@Override
	public boolean isAssignmentStatement() {
		return false;
	}

	private void writeObject(ObjectOutputStream oos) throws IOException {
		oos.defaultWriteObject();
		// Write/save additional fields
		oos.writeObject(constructor.getDeclaringClass());
		Constructor<?>[] constructors = constructor.getDeclaringClass().getDeclaredConstructors();
		for (int i = 0; i < constructors.length; i++) {
			if (constructors[i].equals(constructor))
				oos.writeObject(new Integer(i));
		}
	}

	// assumes "static java.util.Date aDate;" declared
	private void readObject(ObjectInputStream ois) throws ClassNotFoundException,
	        IOException {
		ois.defaultReadObject();

		// Read/initialize additional fields
		Class<?> constructorClass = (Class<?>) ois.readObject();
		int num = (Integer) ois.readObject();

		constructor = constructorClass.getDeclaredConstructors()[num];
	}
}<|MERGE_RESOLUTION|>--- conflicted
+++ resolved
@@ -62,17 +62,11 @@
 	}
 
 	/**
-<<<<<<< HEAD
-	 * This constructor allows you to use an already existing VariableReference as retvar. 
-	 * This should only be done, if an old statement is replaced with this statement. 
-	 * And already existing objects should in the future reference this object.
-=======
 	 * This constructor allows you to use an already existing VariableReference
 	 * as retvar. This should only be done, iff an old statement is replaced
 	 * with this statement. And already existing objects should in the future
 	 * reference this object.
 	 * 
->>>>>>> f0faea66
 	 * @param tc
 	 * @param constructor
 	 * @param retvar
