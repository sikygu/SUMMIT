--- conflicted
+++ resolved
@@ -167,7 +167,7 @@
 		if (fitnessFunction.isMaximizationFunction())
 			bestFitness = 0.0;
 		while (!isFinished()) {
-//			logger.info("Population size before: " + population.size());
+			logger.info("Population size before: " + population.size());
 			evolve();
 
 			if (shouldApplyDSE())
@@ -177,8 +177,6 @@
 				applyLocalSearch();
 
 			sortPopulation();
-<<<<<<< HEAD
-=======
 			double newFitness = getBestIndividual().getFitness();
 
 			if (fitnessFunction.isMaximizationFunction())
@@ -189,12 +187,12 @@
 				        + ", now best fitness is " + newFitness;
 			bestFitness = newFitness;
 			logger.info("Current iteration: " + currentIteration);
->>>>>>> 9cb330d6
 			this.notifyIteration();
 
-//			logger.info("Population size: " + population.size());
-			logger.info("In the {}th iteration, best individual has fitness of {} and worst individual has fitness {}.", 
-					new Object[]{ current_iteration, population.get(0).getFitness(), population.get(population.size() - 1).getFitness()});
+			logger.info("Population size: " + population.size());
+			logger.info("Best individual has fitness: " + population.get(0).getFitness());
+			logger.info("Worst individual has fitness: "
+			        + population.get(population.size() - 1).getFitness());
 			
 			if (Properties.MA_ACTIVE) {
 				// call manual algorithm
