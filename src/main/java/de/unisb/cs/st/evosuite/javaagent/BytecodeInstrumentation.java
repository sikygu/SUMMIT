--- conflicted
+++ resolved
@@ -79,8 +79,7 @@
 			|| classNameWithDots.startsWith("org.junit");
 	}
 
-<<<<<<< HEAD
-	public boolean isTargetProject(String className) {
+	public static boolean isTargetProject(String className) {
 		return (className.startsWith(Properties.PROJECT_PREFIX) || (!Properties.TARGET_CLASS_PREFIX.isEmpty() && className.startsWith(Properties.TARGET_CLASS_PREFIX)))
 		        && !className.startsWith("java.")
 		        && !className.startsWith("sun.")
@@ -91,12 +90,6 @@
 		        && !className.startsWith("apple.")
 		        && !className.startsWith("com.apple.")
 		        && !className.startsWith("daikon.");
-=======
-	public boolean isTargetProject(String classNameWithDots) {
-		return (classNameWithDots.startsWith(Properties.PROJECT_PREFIX) //
-				|| (!Properties.TARGET_CLASS_PREFIX.isEmpty() && classNameWithDots.startsWith(Properties.TARGET_CLASS_PREFIX)))
-		        && !isSharedClass(classNameWithDots);
->>>>>>> 88efa964
 	}
 
 	public boolean shouldTransform(String className) {
@@ -129,50 +122,6 @@
 		logger.info("Loading bytecode transformer for " + Properties.PROJECT_PREFIX);
 	}
 
-<<<<<<< HEAD
-=======
-	/*
-	 * (non-Javadoc)
-	 * 
-	 * @see
-	 * java.lang.instrument.ClassFileTransformer#transform(java.lang.ClassLoader
-	 * , java.lang.String, java.lang.Class, java.security.ProtectionDomain,
-	 * byte[])
-	 */
-	@Override
-	public byte[] transform(ClassLoader loader, String className,
-	        Class<?> classBeingRedefined, ProtectionDomain protectionDomain,
-	        byte[] classfileBuffer) throws IllegalClassFormatException {
-		if (className == null) {
-			return classfileBuffer;
-		}
-		String classNameWithDots = className.replace('/', '.');
-		
-		if (isSharedClass(classNameWithDots)) {
-			return classfileBuffer;
-		}
-
-		if (!isTargetProject(classNameWithDots)) {
-			return classfileBuffer;
-		}
-
-		try {
-			return transformBytes(className, new ClassReader(classfileBuffer));
-		} catch (Throwable t) {
-			logger.error("Transformation of class " + className + " failed", t);
-			// TODO why all the redundant printStackTrace()s?
-			// StringWriter writer = new StringWriter();
-			// t.printStackTrace(new PrintWriter(writer));
-			// logger.fatal(writer.getBuffer().toString());
-			// LogManager.shutdown();
-			System.out.flush();
-			System.exit(0);
-			// throw new RuntimeException(e.getMessage());
-		}
-		return classfileBuffer;
-	}
-
->>>>>>> 88efa964
 	public byte[] transformBytes(String className, ClassReader reader) {
 		int readFlags = ClassReader.SKIP_FRAMES;
 		
@@ -180,18 +129,11 @@
 			readFlags |= ClassReader.SKIP_DEBUG;
 
 		String classNameWithDots = className.replace('/', '.');
-<<<<<<< HEAD
-=======
 		
 		if (isSharedClass(classNameWithDots)) {
 			throw new RuntimeException("Should not transform a shared class! Load by parent (JVM) classloader.");
 		}
 		
-		// logger.debug("Removing calls to System.exit() from class: "
-		// + classNameWithDots);
-		// classfileBuffer = systemExitTransformer
-		// .transformBytecode(classfileBuffer);
->>>>>>> 88efa964
 		TransformationStatistics.reset();
 
 		ClassWriter writer = new ClassWriter(ClassWriter.COMPUTE_MAXS);
