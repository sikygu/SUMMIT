--- conflicted
+++ resolved
@@ -256,14 +256,11 @@
 			        "nextInt", "()I", "org/evosuite/runtime/Random", "nextInt", "()I",
 			        true, false));
 
-<<<<<<< HEAD
-=======
 
 			//java.util.UUID.randomUUID()
 			replacementCalls.add(new MethodCallReplacement("java/util/UUID", "randomUUID",
 					"()Ljava/util/UUID;", "org/evosuite/runtime/Random", "randomUUID", "()Ljava/util/UUID;", false, false));
 			
->>>>>>> 8dcd89fc
 			replacementCalls.add(new MethodCallReplacement("java/lang/Math", "random",
 			        "()D", "org/evosuite/runtime/Random", "nextDouble", "()D", false,
 			        false));
