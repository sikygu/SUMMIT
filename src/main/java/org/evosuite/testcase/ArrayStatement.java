/**
 * Copyright (C) 2011,2012 Gordon Fraser, Andrea Arcuri and EvoSuite
 * contributors
 * 
 * This file is part of EvoSuite.
 * 
 * EvoSuite is free software: you can redistribute it and/or modify it under the
 * terms of the GNU Public License as published by the Free Software Foundation,
 * either version 3 of the License, or (at your option) any later version.
 * 
 * EvoSuite is distributed in the hope that it will be useful, but WITHOUT ANY
 * WARRANTY; without even the implied warranty of MERCHANTABILITY or FITNESS FOR
 * A PARTICULAR PURPOSE. See the GNU Public License for more details.
 * 
 * You should have received a copy of the GNU Public License along with
 * EvoSuite. If not, see <http://www.gnu.org/licenses/>.
 */

package org.evosuite.testcase;

import java.io.PrintStream;
import java.lang.reflect.AccessibleObject;
import java.lang.reflect.Array;
import java.lang.reflect.InvocationTargetException;
import java.util.ArrayList;
import java.util.Arrays;
import java.util.HashSet;
import java.util.List;
import java.util.Map;
import java.util.Set;

import org.evosuite.Properties;
import org.evosuite.utils.LoggingUtils;
import org.evosuite.utils.Randomness;
import org.objectweb.asm.Type;
import org.objectweb.asm.commons.GeneratorAdapter;

/**
 * An array statement creates a new array
 * 
 * @author Gordon Fraser
 */
/*
 *  TODO: The length is currently stored in ArrayReference and the ArrayStatement.
 *  This is bound to lead to inconsistencies. 
 */
public class ArrayStatement extends AbstractStatement {

	/**
	 * <p>
	 * determineDimensions
	 * </p>
	 * 
	 * @param type
	 *            a {@link java.lang.reflect.Type} object.
	 * @return a int.
	 */
	public static int determineDimensions(java.lang.reflect.Type type) {
		String name = type.toString().replace("class", "").trim();
		int count = 0;
		for (int i = 0; i < name.length(); i++) {
			if (name.charAt(i) == '[') {
				count++;
			}
		}
		return count;
	}

	private static int[] createRandom(int dimensions) {
		int[] result = new int[dimensions];
		for (int idx = 0; idx < dimensions; idx++) {
			result[idx] = Randomness.nextInt(Properties.MAX_ARRAY) + 1;
		}
		return result;
	}

	private static final long serialVersionUID = -2858236370873914156L;

	private int[] lengths;

	/**
	 * <p>
	 * Constructor for ArrayStatement.
	 * </p>
	 * 
	 * @param tc
	 *            a {@link org.evosuite.testcase.TestCase} object.
	 * @param arrayReference
	 *            a {@link org.evosuite.testcase.ArrayReference} object.
	 */
	public ArrayStatement(TestCase tc, ArrayReference arrayReference) {
		this(tc, arrayReference,
		        createRandom(determineDimensions(arrayReference.getType())));
	}

	/**
	 * <p>
	 * Constructor for ArrayStatement.
	 * </p>
	 * 
	 * @param tc
	 *            a {@link org.evosuite.testcase.TestCase} object.
	 * @param type
	 *            a {@link java.lang.reflect.Type} object.
	 */
	public ArrayStatement(TestCase tc, java.lang.reflect.Type type) {
		this(tc, type, createRandom(determineDimensions(type)));
	}

	/**
	 * <p>
	 * Constructor for ArrayStatement.
	 * </p>
	 * 
	 * @param tc
	 *            a {@link org.evosuite.testcase.TestCase} object.
	 * @param type
	 *            a {@link java.lang.reflect.Type} object.
	 * @param length
	 *            a int.
	 */
	public ArrayStatement(TestCase tc, java.lang.reflect.Type type, int length) {
		this(tc, type, new int[] { length });
	}

	/**
	 * <p>
	 * Constructor for ArrayStatement.
	 * </p>
	 * 
	 * @param tc
	 *            a {@link org.evosuite.testcase.TestCase} object.
	 * @param type
	 *            a {@link java.lang.reflect.Type} object.
	 * @param length
	 *            an array of int.
	 */
	public ArrayStatement(TestCase tc, java.lang.reflect.Type type, int[] length) {
		this(tc, new ArrayReference(tc, new GenericClass(type), length), length);
	}

	/**
	 * <p>
	 * Constructor for ArrayStatement.
	 * </p>
	 * 
	 * @param tc
	 *            a {@link org.evosuite.testcase.TestCase} object.
	 * @param arrayReference
	 *            a {@link org.evosuite.testcase.ArrayReference} object.
	 * @param length
	 *            an array of int.
	 */
	public ArrayStatement(TestCase tc, ArrayReference arrayReference, int[] length) {
		super(tc, arrayReference);
		setLengths(length);
<<<<<<< HEAD
		arrayReference.setLengths(lengths);
=======
>>>>>>> 23402276
	}

	/**
	 * <p>
	 * size
	 * </p>
	 * 
	 * @return a int.
	 */
	public int size() {
		// assert lengths.length == 1;
		return lengths[0];
	}

	/**
	 * <p>
	 * setSize
	 * </p>
	 * 
	 * @param size
	 *            a int.
	 */
	public void setSize(int size) {
		/// assert lengths.length == 1;
		this.lengths[0] = size;
	}

	/** {@inheritDoc} */
	@Override
	public StatementInterface copy(TestCase newTestCase, int offset) {
		ArrayStatement copy = new ArrayStatement(newTestCase, retval.getType(), lengths);
		// copy.assertions = copyAssertions(newTestCase, offset);
		return copy;
	}

	/** {@inheritDoc} */
	@Override
	public boolean equals(Object s) {
		if (this == s)
			return true;
		if (s == null)
			return false;
		if (getClass() != s.getClass())
			return false;

		ArrayStatement as = (ArrayStatement) s;
		if (!Arrays.equals(lengths, as.lengths))
			return false;
		if (retval.equals(as.retval)) {
			return true;
		} else {
			return false;
		}

		// if (!Arrays.equals(variables, other.variables))
		// return false;

	}

	/** {@inheritDoc} */
	@Override
	public Throwable execute(Scope scope, PrintStream out)
	        throws InvocationTargetException, IllegalArgumentException,
	        IllegalAccessException, InstantiationException {
		// Add array variable to pool
		try {
			Class<?> componentType = retval.getComponentClass();
			while (componentType.isArray())
				componentType = componentType.getComponentType();
			retval.setObject(scope, Array.newInstance(componentType, lengths));

		} catch (CodeUnderTestException e) {
			exceptionThrown = e.getCause();
		}
		return exceptionThrown;

	}

	/** {@inheritDoc} */
	@Override
	public Set<VariableReference> getVariableReferences() {
		Set<VariableReference> references = new HashSet<VariableReference>();
		references.add(retval);
		return references;
	}

	/* (non-Javadoc)
	 * @see org.evosuite.testcase.StatementInterface#replace(org.evosuite.testcase.VariableReference, org.evosuite.testcase.VariableReference)
	 */
	/** {@inheritDoc} */
	@Override
	public void replace(VariableReference var1, VariableReference var2) {
	}

	/** {@inheritDoc} */
	@Override
	public int hashCode() {
		final int prime = 31;
		int result = retval.hashCode();
		result = prime * result + Arrays.hashCode(lengths);
		return result;
	}

	/*
	 * (non-Javadoc)
	 * 
	 * @see
	 * org.evosuite.testcase.Statement#getBytecode(org.objectweb.
	 * asm.commons.GeneratorAdapter)
	 */
	/** {@inheritDoc} */
	@Override
	public void getBytecode(GeneratorAdapter mg, Map<Integer, Integer> locals,
	        Throwable exception) {
		if (lengths.length > 1) {
			throw new RuntimeException("Not yet implemented for multidimensional arrays!");
		}
		mg.push(lengths[0]);
		mg.newArray(Type.getType((Class<?>) retval.getComponentType()));
		retval.storeBytecode(mg, locals);
	}

	/*
	 * (non-Javadoc)
	 * 
	 * @see
	 * org.evosuite.testcase.Statement#getUniqueVariableReferences()
	 */
	/** {@inheritDoc} */
	@Override
	public List<VariableReference> getUniqueVariableReferences() {
		return new ArrayList<VariableReference>(getVariableReferences());
	}

	/* (non-Javadoc)
	 * @see org.evosuite.testcase.StatementInterface#isValid()
	 */
	/** {@inheritDoc} */
	@Override
	public boolean isValid() {
		int maxAssignment = 0;
		for (StatementInterface statement : this.tc) {
			for (VariableReference var : statement.getVariableReferences()) {
				if (var.getAdditionalVariableReference() == this.retval) {
					VariableReference currentVar = var;
					while (currentVar instanceof FieldReference) {
						currentVar = ((FieldReference) currentVar).getSource();
					}
					ArrayIndex index = (ArrayIndex) currentVar;
					maxAssignment = Math.max(maxAssignment, index.getArrayIndex());
				}
			}
		}
		if (maxAssignment > lengths[0])
			return false;
		return super.isValid();
	}

	/** {@inheritDoc} */
	@Override
	public boolean same(StatementInterface s) {
		if (this == s)
			return true;
		if (s == null)
			return false;
		if (getClass() != s.getClass())
			return false;

		ArrayStatement as = (ArrayStatement) s;
		if (!Arrays.equals(lengths, as.lengths))
			return false;
		if (retval.same(as.retval)) {
			return true;
		} else {
			return false;
		}
	}

	/* (non-Javadoc)
	 * @see org.evosuite.testcase.AbstractStatement#mutate(org.evosuite.testcase.TestCase, org.evosuite.testcase.AbstractTestFactory)
	 */
	/** {@inheritDoc} */
	@Override
	public boolean mutate(TestCase test, TestFactory factory) {
		int maxAssignment = 0;
		for (StatementInterface statement : test) {
			for (VariableReference var : statement.getVariableReferences()) {
				if (var.getAdditionalVariableReference() == this.retval) {
					VariableReference currentVar = var;
					while (currentVar instanceof FieldReference) {
						currentVar = ((FieldReference) currentVar).getSource();
					}
					if (!(currentVar instanceof ArrayIndex)) {
						LoggingUtils.getEvoLogger().error("Found assignment to array without ArrayIndex:");
						LoggingUtils.getEvoLogger().error(test.toCode());
						LoggingUtils.getEvoLogger().error(statement.getPosition() + ", "
						                                          + statement.getCode());
					}
					ArrayIndex index = (ArrayIndex) currentVar;
					maxAssignment = Math.max(maxAssignment, index.getArrayIndex());
				}
			}
		}

		int dim = 0;
		if (lengths.length > 1) {
			dim = Randomness.nextInt(lengths.length - 1);
		}
		int newLength = lengths[dim];
		while (newLength == lengths[dim]) {
			if (Randomness.nextDouble() <= Properties.RANDOM_PERTURBATION) {
				newLength = Randomness.nextInt(maxAssignment,
				                               Math.max(maxAssignment + 1,
				                                        Properties.MAX_ARRAY)) + 1;
			} else {
				int max = Math.min(Math.abs(lengths[dim] - maxAssignment - 1),
				                   Properties.MAX_DELTA);
				if (max > 0)
					newLength = lengths[dim] + Randomness.nextInt(2 * max) - max;
				else
					newLength = lengths[dim] + Randomness.nextInt(Properties.MAX_DELTA);
			}
		}

		// TODO: Need to make sure this doesn't happen by construction
		if (newLength <= 0)
			newLength = 1;

		lengths[dim] = newLength;
		((ArrayReference) retval).setLengths(lengths);
		return true;
	}

	/** {@inheritDoc} */
	@Override
	public AccessibleObject getAccessibleObject() {
		return null;
	}

	/** {@inheritDoc} */
	@Override
	public boolean isAssignmentStatement() {
		return false;
	}

	/**
	 * <p>
	 * Setter for the field <code>lengths</code>.
	 * </p>
	 * 
	 * @param lengths
	 *            an array of int.
	 */
	public void setLengths(int[] lengths) {
		this.lengths = new int[lengths.length];
		for (int i = 0; i < lengths.length; i++) {
			this.lengths[i] = lengths[i];
		}
<<<<<<< HEAD
		((ArrayReference) retval).setLengths(lengths);
=======
>>>>>>> 23402276
	}

	/**
	 * <p>
	 * Getter for the field <code>lengths</code>.
	 * </p>
	 * 
	 * @return an array of int.
	 */
	public int[] getLengths() {
		return lengths;
	}
}<|MERGE_RESOLUTION|>--- conflicted
+++ resolved
@@ -154,10 +154,7 @@
 	public ArrayStatement(TestCase tc, ArrayReference arrayReference, int[] length) {
 		super(tc, arrayReference);
 		setLengths(length);
-<<<<<<< HEAD
 		arrayReference.setLengths(lengths);
-=======
->>>>>>> 23402276
 	}
 
 	/**
@@ -416,10 +413,7 @@
 		for (int i = 0; i < lengths.length; i++) {
 			this.lengths[i] = lengths[i];
 		}
-<<<<<<< HEAD
 		((ArrayReference) retval).setLengths(lengths);
-=======
->>>>>>> 23402276
 	}
 
 	/**
