--- conflicted
+++ resolved
@@ -102,12 +102,7 @@
 		        "de.unisb.cs.st.specmate", "org.xml", "org.w3c",
 		        "testing.generation.evosuite", "com.yourkit",
 		        // Need to have these in here to avoid trouble with UnsatisfiedLinkErrors on Mac OS X and Java/Swing apps
-<<<<<<< HEAD
-		        "apple.", "com.apple.", "org.junit", "junit.framework", "de.unisl.cs.st.bugex" };
-=======
-		        "apple.", "com.apple.", "org.junit", "junit.framework",
-		        "org.apache.xerces.dom3" };
->>>>>>> 6951ad84
+		        "apple.", "com.apple.", "org.junit", "junit.framework", "org.apache.xerces.dom3" , "de.unisl.cs.st.bugex" };
 	}
 
 	/** {@inheritDoc} */
