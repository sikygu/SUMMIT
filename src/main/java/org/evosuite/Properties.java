/**
 * Copyright (C) 2011,2012 Gordon Fraser, Andrea Arcuri and EvoSuite
 * contributors
 * 
 * This file is part of EvoSuite.
 * 
 * EvoSuite is free software: you can redistribute it and/or modify it under the
 * terms of the GNU Public License as published by the Free Software Foundation,
 * either version 3 of the License, or (at your option) any later version.
 * 
 * EvoSuite is distributed in the hope that it will be useful, but WITHOUT ANY
 * WARRANTY; without even the implied warranty of MERCHANTABILITY or FITNESS FOR
 * A PARTICULAR PURPOSE. See the GNU Public License for more details.
 * 
 * You should have received a copy of the GNU Public License along with
 * EvoSuite. If not, see <http://www.gnu.org/licenses/>.
 */
package org.evosuite;

import java.io.File;
import java.io.FileInputStream;
import java.io.FileNotFoundException;
import java.io.IOException;
import java.io.InputStream;
import java.lang.annotation.ElementType;
import java.lang.annotation.Retention;
import java.lang.annotation.RetentionPolicy;
import java.lang.annotation.Target;
import java.lang.reflect.Array;
import java.lang.reflect.Field;
import java.net.URL;
import java.util.HashMap;
import java.util.HashSet;
import java.util.Map;
import java.util.Set;

import org.evosuite.utils.LoggingUtils;
import org.evosuite.utils.Utils;
import org.slf4j.Logger;
import org.slf4j.LoggerFactory;

/**
 * Central property repository. All global parameters of EvoSuite should be declared as fields here, using the appropriate annotation. Access is
 * possible directly via the fields, or with getter/setter methods.
 * 
 * @author Gordon Fraser
 */
public class Properties {

	private final static Logger logger = LoggerFactory
			.getLogger(Properties.class);

	/**
	 * Parameters are fields of the Properties class, annotated with this annotation. The key parameter is used to identify values in property files
	 * or on the command line, the group is used in the config file or input plugins to organize parameters, and the description is also displayed
	 * there.
	 */
	@Retention(RetentionPolicy.RUNTIME)
	@Target(ElementType.FIELD)
	public @interface Parameter {
		String key();

		String group() default "Experimental";

		String description();
	}

	@Retention(RetentionPolicy.RUNTIME)
	public @interface IntValue {
		int min() default Integer.MIN_VALUE;

		int max() default Integer.MAX_VALUE;
	}

	@Retention(RetentionPolicy.RUNTIME)
	public @interface LongValue {
		long min() default Long.MIN_VALUE;

		long max() default Long.MAX_VALUE;
	}

	@Retention(RetentionPolicy.RUNTIME)
	public @interface DoubleValue {
		double min() default -(Double.MAX_VALUE - 1); // FIXXME: Check

		double max() default Double.MAX_VALUE;
	}

	// ---------------------------------------------------------------
	// Test sequence creation
	/** Constant <code>TEST_EXCLUDES="test.excludes"</code> */
	@Parameter(key = "test_excludes", group = "Test Creation", description = "File containing methods that should not be used in testing")
	public static String TEST_EXCLUDES = "test.excludes";

	/** Constant <code>TEST_INCLUDES="test.includes"</code> */
	@Parameter(key = "test_includes", group = "Test Creation", description = "File containing methods that should be included in testing")
	public static String TEST_INCLUDES = "test.includes";

	/** Constant <code>EVOSUITE_USE_UISPEC=false</code> */
	@Parameter(key = "evosuite_use_uispec", group = "Test Creation", description = "If set to true EvoSuite test generation inits UISpec in order to avoid display of UI")
	public static boolean EVOSUITE_USE_UISPEC = false;

	/** Constant <code>MAKE_ACCESSIBLE=true</code> */
	@Parameter(key = "make_accessible", group = "TestCreation", description = "Change default package rights to public package rights (?)")
	public static boolean MAKE_ACCESSIBLE = true;

	/** Constant <code>STRING_REPLACEMENT=true</code> */
	@Parameter(key = "string_replacement", group = "Test Creation", description = "Replace string.equals with levenshtein distance")
	public static boolean STRING_REPLACEMENT = true;

	/** Constant <code>STATIC_HACK=false</code> */
	@Parameter(key = "static_hack", group = "Test Creation", description = "Call static constructors after each test execution")
	public static boolean STATIC_HACK = false;

	/** Constant <code>TEST_CARVING=false</code> */
	@Parameter(key = "test_carving", group = "Test Creation", description = "Enable test carving")
	public static boolean TEST_CARVING = false;

	/** Constant <code>NULL_PROBABILITY=0.1</code> */
	@Parameter(key = "null_probability", group = "Test Creation", description = "Probability to use null instead of constructing an object")
	@DoubleValue(min = 0.0, max = 1.0)
	public static double NULL_PROBABILITY = 0.1;

	/** Constant <code>OBJECT_REUSE_PROBABILITY=0.9</code> */
	@Parameter(key = "object_reuse_probability", group = "Test Creation", description = "Probability to reuse an existing reference, if available")
	@DoubleValue(min = 0.0, max = 1.0)
	public static double OBJECT_REUSE_PROBABILITY = 0.9;

	/** Constant <code>PRIMITIVE_REUSE_PROBABILITY=0.5</code> */
	@Parameter(key = "primitive_reuse_probability", group = "Test Creation", description = "Probability to reuse an existing primitive, if available")
	@DoubleValue(min = 0.0, max = 1.0)
	public static double PRIMITIVE_REUSE_PROBABILITY = 0.5;

	/** Constant <code>PRIMITIVE_POOL=0.5</code> */
	@Parameter(key = "primitive_pool", group = "Test Creation", description = "Probability to use a primitive from the pool rather than a random value")
	@DoubleValue(min = 0.0, max = 1.0)
	public static double PRIMITIVE_POOL = 0.5;

	/** Constant <code>DYNAMIC_POOL=0.5</code> */
	@Parameter(key = "dynamic_pool", group = "Test Creation", description = "Probability to use a primitive from the dynamic pool rather than a random value")
	@DoubleValue(min = 0.0, max = 1.0)
	public static double DYNAMIC_POOL = 1d / 3d;

	/** Constant <code>DYNAMIC_POOL_SIZE=50</code> */
	@Parameter(key = "dynamic_pool_size", group = "Test Creation", description = "Number of dynamic constants to keep")
	public static int DYNAMIC_POOL_SIZE = 50;

	/** Constant <code>OBJECT_POOL=0.0</code> */
	@Parameter(key = "object_pool", group = "Test Creation", description = "Probability to use a predefined sequence from the pool rather than a random generator")
	@DoubleValue(min = 0.0, max = 1.0)
	public static double OBJECT_POOL = 0.0;

	/** Constant <code>STRING_LENGTH=20</code> */
	@Parameter(key = "string_length", group = "Test Creation", description = "Maximum length of randomly generated strings")
	public static int STRING_LENGTH = 20;

	/** Constant <code>EPSILON=0.001</code> */
	@Parameter(key = "epsilon", group = "Test Creation", description = "Epsilon for floats in local search")
	@Deprecated
	// does not seem to be used anywhere
	public static double EPSILON = 0.001;

	/** Constant <code>MAX_INT=2048</code> */
	@Parameter(key = "max_int", group = "Test Creation", description = "Maximum size of randomly generated integers (minimum range = -1 * max)")
	public static int MAX_INT = 2048;

	/** Constant <code>RESTRICT_POOL=false</code> */
	@Parameter(key = "restrict_pool", group = "Test Creation", description = "Prohibit integers in the pool greater than max_int")
	public static boolean RESTRICT_POOL = false;

	/** Constant <code>MAX_DELTA=20</code> */
	@Parameter(key = "max_delta", group = "Test Creation", description = "Maximum size of delta for numbers during mutation")
	public static int MAX_DELTA = 20;

	/** Constant <code>RANDOM_PERTURBATION=0.2</code> */
	@Parameter(key = "random_perturbation", group = "Test Creation", description = "Probability to replace a primitive with a random new value rather than adding a delta")
	public static double RANDOM_PERTURBATION = 0.2;

	/** Constant <code>MAX_ARRAY=10</code> */
	@Parameter(key = "max_array", group = "Test Creation", description = "Maximum length of randomly generated arrays")
	public static int MAX_ARRAY = 10;

	/** Constant <code>MAX_ATTEMPTS=1000</code> */
	@Parameter(key = "max_attempts", group = "Test Creation", description = "Number of attempts when generating an object before giving up")
	public static int MAX_ATTEMPTS = 1000;

	/** Constant <code>MAX_RECURSION=10</code> */
	@Parameter(key = "max_recursion", group = "Test Creation", description = "Recursion depth when trying to create objects")
	public static int MAX_RECURSION = 10;

	/** Constant <code>MAX_LENGTH=0</code> */
	@Parameter(key = "max_length", group = "Test Creation", description = "Maximum length of test suites (0 = no check)")
	public static int MAX_LENGTH = 0;

	/** Constant <code>MAX_SIZE=100</code> */
	@Parameter(key = "max_size", group = "Test Creation", description = "Maximum number of test cases in a test suite")
	public static int MAX_SIZE = 100;

	/** Constant <code>NUM_TESTS=2</code> */
	@Parameter(key = "num_tests", group = "Test Creation", description = "Number of tests in initial test suites")
	public static int NUM_TESTS = 2;

	/** Constant <code>MIN_INITIAL_TESTS=1</code> */
	@Parameter(key = "min_initial_tests", group = "Test Creation", description = "Minimum number of tests in initial test suites")
	public static int MIN_INITIAL_TESTS = 1;

	/** Constant <code>MAX_INITIAL_TESTS=10</code> */
	@Parameter(key = "max_initial_tests", group = "Test Creation", description = "Maximum number of tests in initial test suites")
	public static int MAX_INITIAL_TESTS = 10;

	/** Constant <code>USE_DEPRECATED=false</code> */
	@Parameter(key = "use_deprecated", group = "Test Creation", description = "Include deprecated methods in tests")
	public static boolean USE_DEPRECATED = false;

	/** Constant <code>GENERATOR_TOURNAMENT=3</code> */
	@Parameter(key = "generator_tournament", group = "Test Creation", description = "Size of tournament when choosing a generator")
	@Deprecated
	public static int GENERATOR_TOURNAMENT = 3;

	/** Constant <code>GENERATE_OBJECTS=false</code> */
	@Parameter(key = "generate_objects", group = "Test Creation", description = "Generate .object files that allow adapting method signatures")
	public static boolean GENERATE_OBJECTS = false;

	/** Constant <code>INSERTION_SCORE_UUT=1</code> */
	@Parameter(key = "insertion_score_uut", group = "Test Creation", description = "Score for selection of insertion of UUT calls")
	public static int INSERTION_SCORE_UUT = 1;

	/** Constant <code>INSERTION_SCORE_OBJECT=1</code> */
	@Parameter(key = "insertion_score_object", group = "Test Creation", description = "Score for selection of insertion of call on existing object")
	public static int INSERTION_SCORE_OBJECT = 1;

	/** Constant <code>INSERTION_SCORE_PARAMETER=1</code> */
	@Parameter(key = "insertion_score_parameter", group = "Test Creation", description = "Score for selection of insertion call with existing object")
	public static int INSERTION_SCORE_PARAMETER = 1;

	// ---------------------------------------------------------------
	// Search algorithm
	public enum Algorithm {
		STANDARDGA, STEADYSTATEGA, ONEPLUSONEEA, MUPLUSLAMBDAGA, RANDOM
	}

	/** Constant <code>ALGORITHM</code> */
	@Parameter(key = "algorithm", group = "Search Algorithm", description = "Search algorithm")
	public static Algorithm ALGORITHM = Algorithm.STEADYSTATEGA;

	/** Constant <code>CHECK_BEST_LENGTH=true</code> */
	@Parameter(key = "check_best_length", group = "Search Algorithm", description = "Check length against length of best individual")
	public static boolean CHECK_BEST_LENGTH = true;

	/** Constant <code>CHECK_PARENTS_LENGTH=false</code> */
	@Parameter(key = "check_parents_length", group = "Search Algorithm", description = "Check length against length of parents")
	public static boolean CHECK_PARENTS_LENGTH = false; // note, based on STVR experiments

	// @Parameter(key = "check_rank_length", group = "Search Algorithm", description = "Use length in rank selection")
	// public static boolean CHECK_RANK_LENGTH = false;

	/** Constant <code>PARENT_CHECK=true</code> */
	@Parameter(key = "parent_check", group = "Search Algorithm", description = "Check against parents in Mu+Lambda algorithm")
	public static boolean PARENT_CHECK = true;

	/** Constant <code>CHECK_MAX_LENGTH=true</code> */
	@Parameter(key = "check_max_length", group = "Search Algorithm", description = "Check length against fixed maximum")
	public static boolean CHECK_MAX_LENGTH = true;

	/** Constant <code>DSE_RATE=-1</code> */
	@Parameter(key = "dse_rate", group = "Search Algorithm", description = "Apply DSE at every X generation")
	public static int DSE_RATE = -1;

	/** Constant <code>DSE_CONSTRAINT_LENGTH=100000</code> */
	@Parameter(key = "dse_constraint_length", group = "Search Algorithm", description = "Maximal length of the constraints in DSE")
	public static int DSE_CONSTRAINT_LENGTH = 100000;

	public enum DSEBudgetType {
		INDIVIDUALS, TIME
	}

	/** Constant <code>DSE_BUDGET_TYPE</code> */
	@Parameter(key = "dse_budget_type", group = "Search Algorithm", description = "Interpretation of dse_budget property")
	public static DSEBudgetType DSE_BUDGET_TYPE = DSEBudgetType.INDIVIDUALS;

	/** Constant <code>DSE_BUDGET=1</code> */
	@Parameter(key = "dse_budget", group = "Search Algorithm", description = "Milliseconds allowed for dse local search")
	@IntValue(min = 0)
	public static long DSE_BUDGET = 1;

	/** Constant <code>DSE_VARIABLE_RESETS=1</code> */
	@Parameter(key = "dse_variable_resets", group = "Search Algorithm", description = "Times DSE resets the int and real variables with random values")
	public static int DSE_VARIABLE_RESETS = 1;

	/** Constant <code>LOCAL_SEARCH_RATE=-1</code> */
	@Parameter(key = "local_search_rate", group = "Search Algorithm", description = "Apply local search at every X generation")
	public static int LOCAL_SEARCH_RATE = -1;

	/** Constant <code>LOCAL_SEARCH_BUDGET=100</code> */
	@Parameter(key = "local_search_budget", group = "Search Algorithm", description = "Maximum attempts at improving individuals per local search")
	public static long LOCAL_SEARCH_BUDGET = 100;

	public enum LocalSearchBudgetType {
		STATEMENTS, TIME, INDIVIDUALS
	}

	/** Constant <code>LOCAL_SEARCH_BUDGET_TYPE</code> */
	@Parameter(key = "local_search_budget_type", group = "Search Algorithm", description = "Interpretation of local_search_budget")
	public static LocalSearchBudgetType LOCAL_SEARCH_BUDGET_TYPE = LocalSearchBudgetType.STATEMENTS;

	/** Constant <code>LOCAL_SEARCH_PROBES=10</code> */
	@Parameter(key = "local_search_probes", group = "Search Algorithm", description = "How many mutations to apply to a string to check whether it improves coverage")
	public static int LOCAL_SEARCH_PROBES = 10;

	@Parameter(key = "local_search_primitives", group = "Search Algorithm", description = "Perform local search on primitive values")
	public static boolean LOCAL_SEARCH_PRIMITIVES = true;

	@Parameter(key = "local_search_arrays", group = "Search Algorithm", description = "Perform local search on array statements")
	public static boolean LOCAL_SEARCH_ARRAYS = true;

	@Parameter(key = "local_search_references", group = "Search Algorithm", description = "Perform local search on reference types")
	public static boolean LOCAL_SEARCH_REFERENCES = true;

	/** Constant <code>CROSSOVER_RATE=0.75</code> */
	@Parameter(key = "crossover_rate", group = "Search Algorithm", description = "Probability of crossover")
	@DoubleValue(min = 0.0, max = 1.0)
	public static double CROSSOVER_RATE = 0.75;

	/** Constant <code>NUMBER_OF_MUTATIONS=1</code> */
	@Parameter(key = "number_of_mutations", group = "Search Algorithm", description = "Number of single mutations applied on an individual when a mutation event occurs")
	public static int NUMBER_OF_MUTATIONS = 1;

	/** Constant <code>P_TEST_INSERTION=0.1</code> */
	@Parameter(key = "p_test_insertion", group = "Search Algorithm", description = "Initial probability of inserting a new test in a test suite")
	public static double P_TEST_INSERTION = 0.1;

	/** Constant <code>P_STATEMENT_INSERTION=0.5</code> */
	@Parameter(key = "p_statement_insertion", group = "Search Algorithm", description = "Initial probability of inserting a new statement in a test case")
	public static double P_STATEMENT_INSERTION = 0.5;

	/** Constant <code>P_TEST_DELETE=1d / 3d</code> */
	@Parameter(key = "p_test_delete", group = "Search Algorithm", description = "Probability of deleting statements during mutation")
	public static double P_TEST_DELETE = 1d / 3d;

	/** Constant <code>P_TEST_CHANGE=1d / 3d</code> */
	@Parameter(key = "p_test_change", group = "Search Algorithm", description = "Probability of changing statements during mutation")
	public static double P_TEST_CHANGE = 1d / 3d;

	/** Constant <code>P_TEST_INSERT=1d / 3d</code> */
	@Parameter(key = "p_test_insert", group = "Search Algorithm", description = "Probability of inserting new statements during mutation")
	public static double P_TEST_INSERT = 1d / 3d;

	/** Constant <code>KINCOMPENSATION=1.0</code> */
	@Parameter(key = "kincompensation", group = "Search Algorithm", description = "Penalty for duplicate individuals")
	@DoubleValue(min = 0.0, max = 1.0)
	public static double KINCOMPENSATION = 1.0;

	/** Constant <code>ELITE=1</code> */
	@Parameter(key = "elite", group = "Search Algorithm", description = "Elite size for search algorithm")
	public static int ELITE = 1;

	/** Constant <code>TOURNAMENT_SIZE=10</code> */
	@Parameter(key = "tournament_size", group = "Search Algorithm", description = "Number of individuals for tournament selection")
	public static int TOURNAMENT_SIZE = 10;

	/** Constant <code>RANK_BIAS=1.7</code> */
	@Parameter(key = "rank_bias", group = "Search Algorithm", description = "Bias for better individuals in rank selection")
	public static double RANK_BIAS = 1.7;

	/** Constant <code>CHROMOSOME_LENGTH=40</code> */
	@Parameter(key = "chromosome_length", group = "Search Algorithm", description = "Maximum length of chromosomes during search")
	@IntValue(min = 1, max = 100000)
	public static int CHROMOSOME_LENGTH = 40;

	/** Constant <code>POPULATION=50</code> */
	@Parameter(key = "population", group = "Search Algorithm", description = "Population size of genetic algorithm")
	@IntValue(min = 1)
	public static int POPULATION = 50;

	public enum PopulationLimit {
		INDIVIDUALS, TESTS, STATEMENTS;
	}

	/** Constant <code>POPULATION_LIMIT</code> */
	@Parameter(key = "population_limit", group = "Search Algorithm", description = "What to use as limit for the population size")
	public static PopulationLimit POPULATION_LIMIT = PopulationLimit.INDIVIDUALS;

	/** Constant <code>SEARCH_BUDGET=1000000</code> */
	@Parameter(key = "search_budget", group = "Search Algorithm", description = "Maximum search duration")
	@LongValue(min = 1)
	public static long SEARCH_BUDGET = 1000000;

	/** Constant <code>OUTPUT_DIR="evosuite-files"</code> */
	@Parameter(key = "OUTPUT_DIR", group = "Runtime", description = "Directory in which to put generated files")
	public static String OUTPUT_DIR = "evosuite-files";

	/**
	 * Constant <code>PROPERTIES_FILE="OUTPUT_DIR + File.separatorevosuite.pro"{trunked}</code>
	 */
	public static String PROPERTIES_FILE = OUTPUT_DIR + File.separator
			+ "evosuite.properties";

	public enum StoppingCondition {
		MAXSTATEMENTS, MAXTESTS, MAXTIME, MAXGENERATIONS, MAXFITNESSEVALUATIONS
	}

	/** Constant <code>STOPPING_CONDITION</code> */
	@Parameter(key = "stopping_condition", group = "Search Algorithm", description = "What condition should be checked to end the search")
	public static StoppingCondition STOPPING_CONDITION = StoppingCondition.MAXSTATEMENTS;

	public enum CrossoverFunction {
		SINGLEPOINTRELATIVE, SINGLEPOINTFIXED, SINGLEPOINT, COVERAGE
	}

	/** Constant <code>CROSSOVER_FUNCTION</code> */
	@Parameter(key = "crossover_function", group = "Search Algorithm", description = "Crossover function during search")
	public static CrossoverFunction CROSSOVER_FUNCTION = CrossoverFunction.SINGLEPOINTRELATIVE;

	public enum TheReplacementFunction {
		/**
		 * Indicates a replacement function which works for all chromosomes because it solely relies on fitness values.
		 */
		FITNESSREPLACEMENT,
		/**
		 * EvoSuite's default replacement function which only works on subtypes of the default chromosome types. Relies on fitness plus secondary
		 * goals such as length.
		 */
		DEFAULT
	}

	/**
	 * During search the genetic algorithm has to decide whether the parent chromosomes or the freshly created offspring chromosomes should be
	 * preferred. If you use EvoSuite with its default chromosomes the TheReplacementFunction.DEFAULT is what you want. If your chromosomes are not a
	 * subclass of the default chromosomes your have to write your own replacement function or use TheReplacementFunction.FITNESSREPLACEMENT.
	 */
	@Parameter(key = "replacement_function", group = "Search Algorithm", description = "Replacement function for comparing offspring to parents during search")
	public static TheReplacementFunction REPLACEMENT_FUNCTION = TheReplacementFunction.DEFAULT;

	public enum SelectionFunction {
		RANK, ROULETTEWHEEL, TOURNAMENT
	}

	/** Constant <code>SELECTION_FUNCTION</code> */
	@Parameter(key = "selection_function", group = "Search Algorithm", description = "Selection function during search")
	public static SelectionFunction SELECTION_FUNCTION = SelectionFunction.RANK;

	// TODO: Fix values
	/** Constant <code>SECONDARY_OBJECTIVE="totallength"</code> */
	@Parameter(key = "secondary_objectives", group = "Search Algorithm", description = "Secondary objective during search")
	// @SetValue(values = { "maxlength", "maxsize", "avglength", "none" })
	public static String SECONDARY_OBJECTIVE = "totallength";

	/** Constant <code>BLOAT_FACTOR=2</code> */
	@Parameter(key = "bloat_factor", group = "Search Algorithm", description = "Maximum relative increase in length")
	public static int BLOAT_FACTOR = 2;

	/** Constant <code>STOP_ZERO=true</code> */
	@Parameter(key = "stop_zero", group = "Search Algorithm", description = "Stop optimization once goal is covered")
	public static boolean STOP_ZERO = true;

	/** Constant <code>DYNAMIC_LIMIT=false</code> */
	@Parameter(key = "dynamic_limit", group = "Search Algorithm", description = "Multiply search budget by number of test goals")
	public static boolean DYNAMIC_LIMIT = false;

	/** Constant <code>GLOBAL_TIMEOUT=600</code> */
	@Parameter(key = "global_timeout", group = "Search Algorithm", description = "Seconds allowed for entire search")
	@IntValue(min = 0)
	public static int GLOBAL_TIMEOUT = 600;

	/** Constant <code>MINIMIZATION_TIMEOUT=600</code> */
	@Parameter(key = "minimization_timeout", group = "Search Algorithm", description = "Seconds allowed for minimization at the end")
	@IntValue(min = 0)
	public static int MINIMIZATION_TIMEOUT = 600;

	@Parameter(key = "assertion_timeout", group = "Search Algorithm", description = "Seconds allowed for assertion generation at the end")
	@IntValue(min = 0)
	public static int ASSERTION_TIMEOUT = 600;

	/** Constant <code>EXTRA_TIMEOUT=120</code> */
	@Parameter(key = "extra_timeout", group = "Search Algorithm", description = "Extra seconds allowed for the search")
	@IntValue(min = 0)
	public static int EXTRA_TIMEOUT = 120;

	@Parameter(key = "analysis_criteria", group = "Output", description = "List of criteria which should be measured on the completed test suite")
	public static String ANALYSIS_CRITERIA = "";

	// ---------------------------------------------------------------
	// Single branch mode
	/** Constant <code>RANDOM_TESTS=0</code> */
	@Parameter(key = "random_tests", group = "Single Branch Mode", description = "Number of random tests to run before test generation (Single branch mode)")
	public static int RANDOM_TESTS = 0;

	/** Constant <code>SKIP_COVERED=true</code> */
	@Parameter(key = "skip_covered", group = "Single Branch Mode", description = "Skip coverage goals that have already been (coincidentally) covered")
	public static boolean SKIP_COVERED = true;

	/** Constant <code>REUSE_BUDGET=true</code> */
	@Parameter(key = "reuse_budget", group = "Single Branch Mode", description = "Use leftover budget on unsatisfied test goals (Single branch mode)")
	public static boolean REUSE_BUDGET = true;

	/** Constant <code>SHUFFLE_GOALS=true</code> */
	@Parameter(key = "shuffle_goals", group = "Single Branch Mode", description = "Shuffle test goals before test generation (Single branch mode)")
	public static boolean SHUFFLE_GOALS = true;

	/** Constant <code>RECYCLE_CHROMOSOMES=true</code> */
	@Parameter(key = "recycle_chromosomes", group = "Single Branch Mode", description = "Seed initial population with related individuals (Single branch mode)")
	public static boolean RECYCLE_CHROMOSOMES = true;

	// ---------------------------------------------------------------
	// Output
	public enum OutputFormat {
		JUNIT3, JUNIT4, JUNIT4_LOG, TESTNG
	}

	/** Constant <code>TEST_FORMAT</code> */
	@Parameter(key = "test_format", group = "Output", description = "Format of the resulting test cases")
	public static OutputFormat TEST_FORMAT = OutputFormat.JUNIT4;

	/** Constant <code>PRINT_TO_SYSTEM=false</code> */
	@Parameter(key = "print_to_system", group = "Output", description = "Allow test output on console")
	public static boolean PRINT_TO_SYSTEM = false;

	/** Constant <code>PLOT=false</code> */
	@Parameter(key = "plot", group = "Output", description = "Create plots of size and fitness")
	public static boolean PLOT = false;

	/** Constant <code>HTML=true</code> */
	@Parameter(key = "html", group = "Output", description = "Create html reports")
	public static boolean HTML = true;

	/** Constant <code>JUNIT_TESTS=true</code> */
	@Parameter(key = "junit_tests", group = "Output", description = "Create JUnit test suites")
	public static boolean JUNIT_TESTS = true;

	/** Constant <code>JUNIT_PREFIX=""</code> */
	@Parameter(key = "junit_prefix", group = "Experimental", description = "Prefix of JUnit tests to execute")
	public static String JUNIT_PREFIX = "";

	/** Constant <code>LOG_GOALS=false</code> */
	@Parameter(key = "log_goals", group = "Output", description = "Create a CSV file for each individual evolution")
	public static boolean LOG_GOALS = false;

	@Parameter(key = "log.level", group = "Output", description = "Verbosity level of logger")
	public static String LOG_LEVEL = "warn";

	@Parameter(key = "log.target", group = "Output", description = "Target logger - all logging if not set")
	public static String LOG_TARGET = null;

	/** Constant <code>MINIMIZE=true</code> */
	@Parameter(key = "minimize", group = "Output", description = "Minimize test suite after generation")
	public static boolean MINIMIZE = true;

	/** Constant <code>MINIMIZE_OLD=false</code> */
	@Parameter(key = "minimize_old", group = "Output", description = "Minimize test suite using old algorithm")
	public static boolean MINIMIZE_OLD = false;

	/** Constant <code>INLINE=false</code> */
	@Parameter(key = "inline", group = "Output", description = "Inline all constants")
	public static boolean INLINE = false;

	/** Constant <code>MINIMIZE_VALUES=false</code> */
	@Parameter(key = "minimize_values", group = "Output", description = "Minimize constants and method calls")
	public static boolean MINIMIZE_VALUES = false;

	/** Constant <code>WRITE_POOL=false</code> */
	@Parameter(key = "write_pool", group = "Output", description = "Keep sequences for object pool")
	public static boolean WRITE_POOL = false;

	/** Constant <code>REPORT_DIR="evosuite-report"</code> */
	@Parameter(key = "report_dir", group = "Output", description = "Directory in which to put HTML and CSV reports")
	public static String REPORT_DIR = "evosuite-report";

	/** Constant <code>OUTPUT_VARIABLES=null</code> */
	@Parameter(key = "output_variables", group = "Output", description = "List of variables to output to CSV file. Variables are separated by commas. Null represents default values")
	public static String OUTPUT_VARIABLES = null;

	/** Constant <code>CONFIGURATION_ID=null</code> */
	@Parameter(key = "configuration_id", group = "Output", description = "Label used to identify the used configuration of EvoSuite. This is only done when running experiments.")
	public static String CONFIGURATION_ID = null;

	/** Constant <code>SAVE_ALL_DATA=true</code> */
	@Parameter(key = "save_all_data", group = "Output", description = "Generate and store all data reports")
	public static boolean SAVE_ALL_DATA = true;

	/** Constant <code>PRINT_CURRENT_GOALS=false</code> */
	@Parameter(key = "print_current_goals", group = "Output", description = "Print out current goal during test generation")
	public static boolean PRINT_CURRENT_GOALS = false;

	/** Constant <code>PRINT_COVERED_GOALS=false</code> */
	@Parameter(key = "print_covered_goals", group = "Output", description = "Print out covered goals during test generation")
	public static boolean PRINT_COVERED_GOALS = false;

	/** Constant <code>ASSERTIONS=false</code> */
	@Parameter(key = "assertions", group = "Output", description = "Create assertions")
	public static boolean ASSERTIONS = false;

	public enum AssertionStrategy {
		ALL, MUTATION, UNIT
	}

	/** Constant <code>ASSERTION_STRATEGY</code> */
	@Parameter(key = "assertion_strategy", group = "Output", description = "Which assertions to generate")
	public static AssertionStrategy ASSERTION_STRATEGY = AssertionStrategy.MUTATION;

	@Parameter(key = "max_mutants_per_test", group = "Output", description = "How many mutants to use when trying to find assertions for a test")
	public static int MAX_MUTANTS_PER_TEST = 100;

	@Parameter(key = "max_mutants_per_method", group = "Output", description = "How many mutants can be inserted into a single method")
	public static int MAX_MUTANTS_PER_METHOD = 700;

	@Parameter(key = "max_replace_mutants", group = "Output", description = "How many replacement mutants can be inserted for any one variable")
	public static int MAX_REPLACE_MUTANTS = 100;

	/** Constant <code>TEST_DIR="evosuite-tests"</code> */
	@Parameter(key = "test_dir", group = "Output", description = "Directory in which to place JUnit tests")
	public static String TEST_DIR = "evosuite-tests";

	/** Constant <code>WRITE_CFG=false</code> */
	@Parameter(key = "write_cfg", group = "Output", description = "Create CFG graphs")
	public static boolean WRITE_CFG = false;

	/** Constant <code>WRITE_EXCEL=false</code> */
	@Parameter(key = "write_excel", group = "Output", description = "Create Excel workbook")
	public static boolean WRITE_EXCEL = false;

	/** Constant <code>SHUTDOWN_HOOK=true</code> */
	@Parameter(key = "shutdown_hook", group = "Output", description = "Store test suite on Ctrl+C")
	public static boolean SHUTDOWN_HOOK = true;

	/** Constant <code>SHOW_PROGRESS=true</code> */
	@Parameter(key = "show_progress", group = "Output", description = "Show progress bar on console")
	public static boolean SHOW_PROGRESS = true;

	/** Constant <code>SERIALIZE_RESULT=false</code> */
	@Parameter(key = "serialize_result", group = "Output", description = "Serialize result of search to main process")
	public static boolean SERIALIZE_RESULT = false;

	public enum OutputGranularity {
		MERGED, TESTCASE
	}

	/** Constant <code>OUTPUT_GRANULARITY</code> */
	@Parameter(key = "output_granularity", group = "Output", description = "Write all test cases for a class into a single file or to separate files.")
	public static OutputGranularity OUTPUT_GRANULARITY = OutputGranularity.MERGED;

	/** Constant <code>MAX_COVERAGE_DEPTH=-1</code> */
	@Parameter(key = "max_coverage_depth", group = "Output", description = "Maximum depth in the calltree to count a branch as covered")
	public static int MAX_COVERAGE_DEPTH = -1;

	// ---------------------------------------------------------------
	// Sandbox
	//FIXME: once we are happy with the sandbox, we should turn it on by default
	/** Constant <code>SANDBOX=false</code> */
	@Parameter(key = "sandbox", group = "Sandbox", description = "Execute tests in a sandbox environment")
	public static boolean SANDBOX = false;

	/** Constant <code>MOCKS=false</code> */
	@Parameter(key = "mocks", group = "Sandbox", description = "Usage of the mocks for the IO, Network etc")
	public static boolean MOCKS = false;

	/** Constant <code>VIRTUAL_FS=false</code> */
	@Parameter(key = "virtual_fs", group = "Sandbox", description = "Usage of ram fs")
	public static boolean VIRTUAL_FS = false;

	/** Constant <code>READ_ONLY_FROM_SANDBOX_FOLDER = false;</code> */
	@Parameter(key = "restricted_read", group = "Sandbox", description = "Determines if the VFS shall only be allowed to read files from the sandbox read folder")
	public static boolean READ_ONLY_FROM_SANDBOX_FOLDER = false;

	/** Constant <code>MOCK_STRATEGIES="{  }"</code> */
	@Parameter(key = "mock_strategies", group = "Sandbox", description = "Which mocking strategy should be applied")
	public static String[] MOCK_STRATEGIES = { "" };

	/** Constant <code>SANDBOX_FOLDER="evosuite-sandbox"</code> */
	@Parameter(key = "sandbox_folder", group = "Sandbox", description = "Folder used for IO, when mocks are enabled")
	public static String SANDBOX_FOLDER = "evosuite-sandbox";

	/** Constant <code>STUBS=false</code> */
	@Parameter(key = "stubs", group = "Sandbox", description = "Stub generation for abstract classes")
	public static boolean STUBS = false;

	// ---------------------------------------------------------------
	// Experimental
	/** Constant <code>CALCULATE_CLUSTER=false</code> */
	@Parameter(key = "calculate_cluster", description = "Automatically calculate test cluster during setup")
	public static boolean CALCULATE_CLUSTER = false;

	/** Constant <code>BRANCH_EVAL=false</code> */
	@Parameter(key = "branch_eval", description = "Jeremy's branch evaluation")
	public static boolean BRANCH_EVAL = false;

	/** Constant <code>BRANCH_STATEMENT=false</code> */
	@Parameter(key = "branch_statement", description = "Require statement coverage for branch coverage")
	public static boolean BRANCH_STATEMENT = false;

	/** Constant <code>REMOTE_TESTING=false</code> */
	@Parameter(key = "remote_testing", description = "Include remote calls")
	public static boolean REMOTE_TESTING = false;

	/** Constant <code>CPU_TIMEOUT=false</code> */
	@Parameter(key = "cpu_timeout", description = "Measure timeouts on CPU time, not global time")
	public static boolean CPU_TIMEOUT = false;

	/** Constant <code>LOG_TIMEOUT=false</code> */
	@Parameter(key = "log_timeout", description = "Produce output each time a test times out")
	public static boolean LOG_TIMEOUT = false;

	/** Constant <code>CALL_PROBABILITY=0.0</code> */
	@Parameter(key = "call_probability", description = "Probability to reuse an existing test case, if it produces a required object")
	@DoubleValue(min = 0.0, max = 1.0)
	public static double CALL_PROBABILITY = 0.0;

	/** Constant <code>USAGE_MODELS=""</code> */
	@Parameter(key = "usage_models", description = "Names of usage model files")
	public static String USAGE_MODELS = "";

	/** Constant <code>USAGE_RATE=0.5</code> */
	@Parameter(key = "usage_rate", description = "Probability with which to use transitions out of the OUM")
	@DoubleValue(min = 0.0, max = 1.0)
	public static double USAGE_RATE = 0.5;

	/** Constant <code>INSTRUMENTATION_SKIP_DEBUG=false</code> */
	@Parameter(key = "instrumentation_skip_debug", description = "Skip debug information in bytecode instrumentation (needed for compatibility with classes transformed by Emma code instrumentation due to an ASM bug)")
	public static boolean INSTRUMENTATION_SKIP_DEBUG = false;

	/** Constant <code>INSTRUMENT_PARENT=false</code> */
	@Parameter(key = "instrument_parent", description = "Also count coverage goals in superclasses")
	public static boolean INSTRUMENT_PARENT = false;

	@Parameter(key = "instrument_context", description = "Also instrument methods called from the SUT")
	public static boolean INSTRUMENT_CONTEXT = false;

	/** Constant <code>BREAK_ON_EXCEPTION=true</code> */
	@Parameter(key = "break_on_exception", description = "Stop test execution if exception occurrs")
	public static boolean BREAK_ON_EXCEPTION = true;

	public enum TestFactory {
		RANDOM, ALLMETHODS, TOURNAMENT, JUNIT
	}

	/** Constant <code>TEST_FACTORY</code> */
	@Parameter(key = "test_factory", description = "Which factory creates tests")
	public static TestFactory TEST_FACTORY = TestFactory.RANDOM;

	/** Constant <code>JUNIT_STRICT=false</code> */
	@Parameter(key = "junit_strict", description = "Only include test files containing the target classname")
	public static boolean JUNIT_STRICT = false;

	/** Constant <code>SEED_CLONE=0.2</code> */
	@Parameter(key = "seed_clone", description = "Probability with which existing individuals are cloned")
	public static double SEED_CLONE = 0.2;

	/** Constant <code>SEED_MUTATIONS=2</code> */
	@Parameter(key = "seed_mutations", description = "Probability with which cloned individuals are mutated")
	public static int SEED_MUTATIONS = 2;

	/** Constant <code>CONCOLIC_MUTATION=0.0</code> */
	@Parameter(key = "concolic_mutation", description = "Probability of using concolic mutation operator")
	@DoubleValue(min = 0.0, max = 1.0)
	public static double CONCOLIC_MUTATION = 0.0;

	@Parameter(key = "constraint_solution_attempts", description = "Number of attempts to solve constraints related to one code branch")
	public static int CONSTRAINT_SOLUTION_ATTEMPTS = 3;

	/** Constant <code>UI_TEST=false</code> */
	@Parameter(key = "ui", description = "Do User Interface tests")
	public static boolean UI_TEST = false;

	/** Constant <code>TESTABILITY_TRANSFORMATION=false</code> */
	@Parameter(key = "testability_transformation", description = "Apply testability transformation (Yanchuan)")
	public static boolean TESTABILITY_TRANSFORMATION = false;

	/** Constant <code>TT_stack=10</code> */
	@Parameter(key = "TT_stack", description = "Maximum stack depth for testability transformation")
	public static int TT_stack = 10;

	/** Constant <code>TT=false</code> */
	@Parameter(key = "TT", description = "Testability transformation")
	public static boolean TT = false;

	public enum TransformationScope {
		TARGET, PREFIX, ALL
	}

	/** Constant <code>TT_SCOPE</code> */
	@Parameter(key = "tt_scope", description = "Testability transformation")
	public static TransformationScope TT_SCOPE = TransformationScope.ALL;

	// ---------------------------------------------------------------
	// Contracts / Asserts:
	/** Constant <code>CHECK_CONTRACTS=false</code> */
	@Parameter(key = "check_contracts", description = "Check contracts during test execution")
	public static boolean CHECK_CONTRACTS = false;

	/** Constant <code>CHECK_CONTRACTS_END=false</code> */
	@Parameter(key = "check_contracts_end", description = "Check contracts only once per test")
	public static boolean CHECK_CONTRACTS_END = false;

	/** Constant <code>ERROR_BRANCHES=false</code> */
	@Parameter(key = "error_branches", description = "Instrument code with error checking branches")
	public static boolean ERROR_BRANCHES = false;

	/*
	 * FIXME: these 2 following properties will not work if we use the EvoSuite shell script which call MasterProcess directly rather than
	 * EvoSuite.java
	 */

	/** Constant <code>ENABLE_ASSERTS_FOR_EVOSUITE=false</code> */
	@Parameter(key = "enable_asserts_for_evosuite", description = "When running EvoSuite clients, for debugging purposes check its assserts")
	public static boolean ENABLE_ASSERTS_FOR_EVOSUITE = false;

	/** Constant <code>ENABLE_ASSERTS_FOR_SUT=true</code> */
	@Parameter(key = "enable_asserts_for_sut", description = "Check asserts in the SUT")
	public static boolean ENABLE_ASSERTS_FOR_SUT = true;

	// ---------------------------------------------------------------
	// Test Execution
	/** Constant <code>TIMEOUT=5000</code> */
	@Parameter(key = "timeout", group = "Test Execution", description = "Milliseconds allowed per test")
	public static int TIMEOUT = 5000;

	@Parameter(key = "concolic_timeout", group = "Test Execution", description = "Milliseconds allowed per test during concolic execution")
	public static int CONCOLIC_TIMEOUT = 15000;

	/** Constant <code>SHUTDOWN_TIMEOUT=1000</code> */
	@Parameter(key = "shutdown_timeout", group = "Test Execution", description = "Milliseconds grace time to shut down test cleanly")
	public static int SHUTDOWN_TIMEOUT = 1000;

	/** Constant <code>MUTATION_TIMEOUTS=3</code> */
	@Parameter(key = "mutation_timeouts", group = "Test Execution", description = "Number of timeouts before we consider a mutant killed")
	public static int MUTATION_TIMEOUTS = 3;

	/** Constant <code>ARRAY_LIMIT=1000000</code> */
	@Parameter(key = "array_limit", group = "Test Execution", description = "Hard limit on array allocation in the code")
	public static int ARRAY_LIMIT = 1000000;

	/** Constant <code>MAX_MUTANTS=100</code> */
	@Parameter(key = "max_mutants", group = "Test Execution", description = "Maximum number of mutants to target at the same time")
	public static int MAX_MUTANTS = 100;

	/** Constant <code>MUTATION_GENERATIONS=10</code> */
	@Parameter(key = "mutation_generations", group = "Test Execution", description = "Number of generations before changing the currently targeted mutants")
	public static int MUTATION_GENERATIONS = 10;

	/** Constant <code>REPLACE_CALLS=false</code> */
	@Parameter(key = "replace_calls", group = "Test Execution", description = "Replace nondeterministic calls and System.exit")
	public static boolean REPLACE_CALLS = false;

	// ---------------------------------------------------------------
	// Debugging

	/** Constant <code>DEBUG=false</code> */
	@Parameter(key = "debug", group = "Debugging", description = "Enables debugging support in the client VM")
	public static boolean DEBUG = false;

	/** Constant <code>PORT=1044</code> */
	@Parameter(key = "port", group = "Debugging", description = "Port on localhost, to which the client VM will listen for a remote debugger; defaults to 1044")
	@IntValue(min = 1024, max = 65535)
	public static int PORT = 1044;

	// ---------------------------------------------------------------
	// TODO: Fix description
	public enum AlternativeFitnessCalculationMode {
		SUM, MIN, MAX, AVG, SINGLE
	}

	/** Constant <code>ALTERNATIVE_FITNESS_CALCULATION_MODE</code> */
	@Parameter(key = "alternative_fitness_calculation_mode", description = "")
	public static AlternativeFitnessCalculationMode ALTERNATIVE_FITNESS_CALCULATION_MODE = AlternativeFitnessCalculationMode.SUM;

	/** Constant <code>INITIALLY_ENFORCED_RANDOMNESS=0.4</code> */
	@Parameter(key = "initially_enforced_randomness", description = "")
	@DoubleValue(min = 0.0, max = 1.0)
	public static double INITIALLY_ENFORCED_RANDOMNESS = 0.4;

	/** Constant <code>ALTERNATIVE_FITNESS_RANGE=100.0</code> */
	@Parameter(key = "alternative_fitness_range", description = "")
	public static double ALTERNATIVE_FITNESS_RANGE = 100.0;

	/** Constant <code>PREORDER_GOALS_BY_DIFFICULTY=false</code> */
	@Parameter(key = "preorder_goals_by_difficulty", description = "")
	public static boolean PREORDER_GOALS_BY_DIFFICULTY = false;

	/** Constant <code>STARVE_BY_FITNESS=true</code> */
	@Parameter(key = "starve_by_fitness", description = "")
	public static boolean STARVE_BY_FITNESS = true;

	/** Constant <code>PENALIZE_OVERWRITING_DEFINITIONS_FLAT=false</code> */
	@Parameter(key = "penalize_overwriting_definitions_flat", description = "")
	public static boolean PENALIZE_OVERWRITING_DEFINITIONS_FLAT = false;

	/** Constant <code>PENALIZE_OVERWRITING_DEFINITIONS_LINEARLY=false</code> */
	@Parameter(key = "penalize_overwriting_definitions_linearly", description = "")
	public static boolean PENALIZE_OVERWRITING_DEFINITIONS_LINEARLY = false;

	/** Constant <code>ENABLE_ALTERNATIVE_FITNESS_CALCULATION=false</code> */
	@Parameter(key = "enable_alternative_fitness_calculation", description = "")
	public static boolean ENABLE_ALTERNATIVE_FITNESS_CALCULATION = false;

	/** Constant <code>ENABLE_ALTERNATIVE_FITNESS_CALCULATION=false</code> */
	@Parameter(key = "enable_alternative_suite_fitness", description = "")
	public static boolean ENABLE_ALTERNATIVE_SUITE_FITNESS = false;

	/** Constant <code>DEFUSE_DEBUG_MODE=false</code> */
	@Parameter(key = "defuse_debug_mode", description = "")
	public static boolean DEFUSE_DEBUG_MODE = false;

	/** Constant <code>RANDOMIZE_DIFFICULTY=true</code> */
	@Parameter(key = "randomize_difficulty", description = "")
	public static boolean RANDOMIZE_DIFFICULTY = true;

	// ---------------------------------------------------------------
	// UI Test generation parameters
	/** Constant <code>UI_BACKGROUND_COVERAGE_DELAY=-1</code> */
	@Parameter(key = "UI_BACKGROUND_COVERAGE_DELAY", group = "EXSYST", description = "How often to write out coverage information in the background (in ms). -1 to disable.")
	public static int UI_BACKGROUND_COVERAGE_DELAY = -1;

	// ---------------------------------------------------------------
	// Runtime parameters

	public enum Criterion {
		EXCEPTION, LCSAJ, DEFUSE, ALLDEFS, PATH, BRANCH, STRONGMUTATION, WEAKMUTATION, MUTATION, COMP_LCSAJ_BRANCH, STATEMENT, ANALYZE, DATA, BEHAVIORAL, IBRANCH, LOOP_INV_CANDIDATE_FALSE_BRANCH, REGRESSION
	}

	/** Cache target class */
	private static Class<?> TARGET_CLASS_INSTANCE = null;

	/** Constant <code>CP=""</code> */
	@Parameter(key = "CP", group = "Runtime", description = "The classpath of the target classes")
	public static String CP = "";

	/** Constant <code>PROJECT_PREFIX="null"</code> */
	@Parameter(key = "PROJECT_PREFIX", group = "Runtime", description = "Package name of target package")
	public static String PROJECT_PREFIX = "";

	/** Constant <code>PROJECT_DIR="null"</code> */
	@Parameter(key = "PROJECT_DIR", group = "Runtime", description = "Directory name of target package")
	public static String PROJECT_DIR = null;

	/** Package name of target class (might be a subpackage) */
	public static String CLASS_PREFIX = "";

	/** Sub-package name of target class */
	public static String SUB_PREFIX = "";

	/** Constant <code>TARGET_CLASS_PREFIX=""</code> */
	@Parameter(key = "TARGET_CLASS_PREFIX", group = "Runtime", description = "Prefix of classes we are trying to cover")
	public static String TARGET_CLASS_PREFIX = "";

	/** Class under test */
	@Parameter(key = "TARGET_CLASS", group = "Runtime", description = "Class under test")
	public static String TARGET_CLASS = "";

	/** Method under test */
	@Parameter(key = "target_method", group = "Runtime", description = "Method for which to generate tests")
	public static String TARGET_METHOD = "";

	/** Constant <code>HIERARCHY_DATA="hierarchy.xml"</code> */
	@Parameter(key = "hierarchy_data", group = "Runtime", description = "File in which hierarchy data is stored")
	public static String HIERARCHY_DATA = "hierarchy.xml";

	/** Constant <code>CONNECTION_DATA="connection.xml"</code> */
	@Parameter(key = "connection_data", group = "Runtime", description = "File in which connection data is stored")
	public static String CONNECTION_DATA = "connection.xml";

	/** Constant <code>CRITERION</code> */
	@Parameter(key = "criterion", group = "Runtime", description = "Coverage criterion")
	public static Criterion CRITERION = Criterion.BRANCH;

	public enum Strategy {
		ONEBRANCH, EVOSUITE, RANDOM, REGRESSION
	}

	/** Constant <code>STRATEGY</code> */
	@Parameter(key = "strategy", group = "Runtime", description = "Which mode to use")
	public static Strategy STRATEGY = Strategy.EVOSUITE;

	/** Constant <code>PROCESS_COMMUNICATION_PORT=-1</code> */
	@Parameter(key = "process_communication_port", group = "Runtime", description = "Port at which the communication with the external process is done")
	public static int PROCESS_COMMUNICATION_PORT = -1;

	/** Constant <code>STOPPING_PORT=-1</code> */
	@Parameter(key = "stopping_port", group = "Runtime", description = "Port at which a stopping condition waits for interruption")
	public static int STOPPING_PORT = -1;

	/** Constant <code>PROGRESS_STATUS_PORT=20080</code> */
	@Parameter(key = "progress_status_port", group = "Runtime", description = "Port at which the progress status messages are transmitted")
	public static int PROGRESS_STATUS_PORT = 20080;

	/** Constant <code>MAX_STALLED_THREADS=10</code> */
	@Parameter(key = "max_stalled_threads", group = "Runtime", description = "Number of stalled threads")
	public static int MAX_STALLED_THREADS = 10;

	/** Constant <code>MIN_FREE_MEM=50 * 1000 * 1000</code> */
	@Parameter(key = "min_free_mem", group = "Runtime", description = "Minimum amount of available memory")
	public static int MIN_FREE_MEM = 50 * 1000 * 1000;

	/** Constant <code>CLIENT_ON_THREAD=false</code> */
	@Parameter(key = "client_on_thread", group = "Runtime", description = "Run client process on same JVM of master in separate thread. To be used only for debugging purposes")
	public static boolean CLIENT_ON_THREAD = false;

	// ---------------------------------------------------------------
	// Seeding test cases

	/** Constant <code>CLASSPATH="new String[] {  }"</code> */
	@Parameter(key = "classpath", group = "Test Seeding", description = "The classpath needed to compile the seeding test case.")
	public static String[] CLASSPATH = new String[] { "" };

	/** Constant <code>SOURCEPATH="new String[] {  }"</code> */
	@Parameter(key = "sourcepath", group = "Test Seeding", description = "The path to the test case source.")
	public static String[] SOURCEPATH = new String[] { "" };

	/**
	 * Get all parameters that are available
	 * 
	 * @return a {@link java.util.Set} object.
	 */
	public static Set<String> getParameters() {
		return parameterMap.keySet();
	}

	/**
	 * Determine fields that are declared as parameters
	 */
	private static void reflectMap() {
		for (Field f : Properties.class.getFields()) {
			if (f.isAnnotationPresent(Parameter.class)) {
				Parameter p = f.getAnnotation(Parameter.class);
				parameterMap.put(p.key(), f);
				try {
					defaultMap.put(f, f.get(null));
				} catch (IllegalArgumentException e) {
				} catch (IllegalAccessException e) {
				}
			}
		}
	}

	/**
	 * Initialize properties from property file or command line parameters
	 */
	private void initializeProperties() {
		for (String parameter : parameterMap.keySet()) {
			try {
				String property = System.getProperty(parameter);
				if (property == null) {
					property = properties.getProperty(parameter);
				}
				if (property != null) {
					setValue(parameter, property);
					// System.out.println("Loading property " + parameter + "="
					// + property);
				}
			} catch (NoSuchParameterException e) {
				logger.info("- No such parameter: " + parameter);
			} catch (IllegalArgumentException e) {
				logger.info("- Error setting parameter \"" + parameter + "\": "
						+ e);
			} catch (IllegalAccessException e) {
				logger.info("- Error setting parameter \"" + parameter + "\": "
						+ e);
			}
		}
		if (POPULATION_LIMIT == PopulationLimit.STATEMENTS) {
			if (MAX_LENGTH < POPULATION) {
				MAX_LENGTH = POPULATION;
			}
		}
	}

	/**
	 * Load and initialize a properties file from the default path
	 */
	public void loadProperties(boolean silent) {
		loadPropertiesFile(System.getProperty(PROPERTIES_FILE,
				"evosuite-files/evosuite.properties"), silent);
		initializeProperties();
	}

	/**
	 * Load and initialize a properties file from a given path
	 * 
	 * @param propertiesPath
	 *            a {@link java.lang.String} object.
	 */
	public void loadProperties(String propertiesPath, boolean silent) {
		loadPropertiesFile(propertiesPath, silent);
		initializeProperties();
	}

	/**
	 * Load a properties file
	 * 
	 * @param propertiesPath
	 *            a {@link java.lang.String} object.
	 */
	public void loadPropertiesFile(String propertiesPath, boolean silent) {
		properties = new java.util.Properties();
		try {
			InputStream in = null;
			File propertiesFile = new File(propertiesPath);
			if (propertiesFile.exists()) {
				in = new FileInputStream(propertiesPath);
				properties.load(in);

				if (!silent)
					LoggingUtils.getEvoLogger().info(
							"* Properties loaded from "
									+ propertiesFile.getAbsolutePath());
			} else {
				propertiesPath = "evosuite.properties";
				in = this.getClass().getClassLoader()
						.getResourceAsStream(propertiesPath);
				if (in != null) {
					properties.load(in);
					if (!silent)
						LoggingUtils.getEvoLogger().info(
								"* Properties loaded from "
										+ this.getClass().getClassLoader()
												.getResource(propertiesPath)
												.getPath());
				}
				// logger.info("* Properties loaded from default configuration file.");
			}
		} catch (FileNotFoundException e) {
			logger.info("- Error: Could not find configuration file "
					+ propertiesPath);
		} catch (IOException e) {
			logger.info("- Error: Could not find configuration file "
					+ propertiesPath);
		} catch (Exception e) {
			logger.info("- Error: Could not find configuration file "
					+ propertiesPath);
		}
	}

	/** All fields representing values, inserted via reflection */
	private static Map<String, Field> parameterMap = new HashMap<String, Field>();

	/** All fields representing values, inserted via reflection */
	private static Map<Field, Object> defaultMap = new HashMap<Field, Object>();

	/**
	 * Keep track of which fields have been changed from their defaults during loading
	 */
	private static Set<String> changedFields = new HashSet<String>();

	/**
	 * Get class of parameter
	 * 
	 * @param key
	 *            a {@link java.lang.String} object.
	 * @throws org.evosuite.Properties.NoSuchParameterException
	 *             if any.
	 * @return a {@link java.lang.Class} object.
	 */
	public static Class<?> getType(String key) throws NoSuchParameterException {
		if (!parameterMap.containsKey(key))
			throw new NoSuchParameterException(key);

		Field f = parameterMap.get(key);
		return f.getType();
	}

	/**
	 * Get description string of parameter
	 * 
	 * @param key
	 *            a {@link java.lang.String} object.
	 * @throws org.evosuite.Properties.NoSuchParameterException
	 *             if any.
	 * @return a {@link java.lang.String} object.
	 */
	public static String getDescription(String key)
			throws NoSuchParameterException {
		if (!parameterMap.containsKey(key))
			throw new NoSuchParameterException(key);

		Field f = parameterMap.get(key);
		Parameter p = f.getAnnotation(Parameter.class);
		return p.description();
	}

	/**
	 * Get group name of parameter
	 * 
	 * @param key
	 *            a {@link java.lang.String} object.
	 * @throws org.evosuite.Properties.NoSuchParameterException
	 *             if any.
	 * @return a {@link java.lang.String} object.
	 */
	public static String getGroup(String key) throws NoSuchParameterException {
		if (!parameterMap.containsKey(key))
			throw new NoSuchParameterException(key);

		Field f = parameterMap.get(key);
		Parameter p = f.getAnnotation(Parameter.class);
		return p.group();
	}

	/**
	 * Get integer boundaries
	 * 
	 * @param key
	 *            a {@link java.lang.String} object.
	 * @throws org.evosuite.Properties.NoSuchParameterException
	 *             if any.
	 * @return a {@link org.evosuite.Properties.IntValue} object.
	 */
	public static IntValue getIntLimits(String key)
			throws NoSuchParameterException {
		if (!parameterMap.containsKey(key))
			throw new NoSuchParameterException(key);

		Field f = parameterMap.get(key);
		return f.getAnnotation(IntValue.class);
	}

	/**
	 * Get long boundaries
	 * 
	 * @param key
	 *            a {@link java.lang.String} object.
	 * @throws org.evosuite.Properties.NoSuchParameterException
	 *             if any.
	 * @return a {@link org.evosuite.Properties.LongValue} object.
	 */
	public static LongValue getLongLimits(String key)
			throws NoSuchParameterException {
		if (!parameterMap.containsKey(key))
			throw new NoSuchParameterException(key);

		Field f = parameterMap.get(key);
		return f.getAnnotation(LongValue.class);
	}

	/**
	 * Get double boundaries
	 * 
	 * @param key
	 *            a {@link java.lang.String} object.
	 * @throws org.evosuite.Properties.NoSuchParameterException
	 *             if any.
	 * @return a {@link org.evosuite.Properties.DoubleValue} object.
	 */
	public static DoubleValue getDoubleLimits(String key)
			throws NoSuchParameterException {
		if (!parameterMap.containsKey(key))
			throw new NoSuchParameterException(key);

		Field f = parameterMap.get(key);
		return f.getAnnotation(DoubleValue.class);
	}

	/**
	 * Get an integer parameter value
	 * 
	 * @param key
	 *            a {@link java.lang.String} object.
	 * @throws org.evosuite.Properties.NoSuchParameterException
	 *             if any.
	 * @throws java.lang.IllegalArgumentException
	 *             if any.
	 * @throws java.lang.IllegalAccessException
	 *             if any.
	 * @return a int.
	 */
	public static int getIntegerValue(String key)
			throws NoSuchParameterException, IllegalArgumentException,
			IllegalAccessException {
		if (!parameterMap.containsKey(key))
			throw new NoSuchParameterException(key);

		return parameterMap.get(key).getInt(null);
	}

	/**
	 * Get an integer parameter value
	 * 
	 * @param key
	 *            a {@link java.lang.String} object.
	 * @throws org.evosuite.Properties.NoSuchParameterException
	 *             if any.
	 * @throws java.lang.IllegalArgumentException
	 *             if any.
	 * @throws java.lang.IllegalAccessException
	 *             if any.
	 * @return a long.
	 */
	public static long getLongValue(String key)
			throws NoSuchParameterException, IllegalArgumentException,
			IllegalAccessException {
		if (!parameterMap.containsKey(key))
			throw new NoSuchParameterException(key);

		return parameterMap.get(key).getLong(null);
	}

	/**
	 * Get a boolean parameter value
	 * 
	 * @param key
	 *            a {@link java.lang.String} object.
	 * @throws org.evosuite.Properties.NoSuchParameterException
	 *             if any.
	 * @throws java.lang.IllegalArgumentException
	 *             if any.
	 * @throws java.lang.IllegalAccessException
	 *             if any.
	 * @return a boolean.
	 */
	public static boolean getBooleanValue(String key)
			throws NoSuchParameterException, IllegalArgumentException,
			IllegalAccessException {
		if (!parameterMap.containsKey(key))
			throw new NoSuchParameterException(key);

		return parameterMap.get(key).getBoolean(null);
	}

	/**
	 * Get a double parameter value
	 * 
	 * @param key
	 *            a {@link java.lang.String} object.
	 * @throws org.evosuite.Properties.NoSuchParameterException
	 *             if any.
	 * @throws java.lang.IllegalArgumentException
	 *             if any.
	 * @throws java.lang.IllegalAccessException
	 *             if any.
	 * @return a double.
	 */
	public static double getDoubleValue(String key)
			throws NoSuchParameterException, IllegalArgumentException,
			IllegalAccessException {
		if (!parameterMap.containsKey(key))
			throw new NoSuchParameterException(key);

		return parameterMap.get(key).getDouble(null);
	}

	/**
	 * Get parameter value as string (works for all types)
	 * 
	 * @param key
	 *            a {@link java.lang.String} object.
	 * @throws org.evosuite.Properties.NoSuchParameterException
	 *             if any.
	 * @throws java.lang.IllegalArgumentException
	 *             if any.
	 * @throws java.lang.IllegalAccessException
	 *             if any.
	 * @return a {@link java.lang.String} object.
	 */
	public static String getStringValue(String key)
			throws NoSuchParameterException, IllegalArgumentException,
			IllegalAccessException {
		if (!parameterMap.containsKey(key))
			throw new NoSuchParameterException(key);

		StringBuffer sb = new StringBuffer();
		Object val = parameterMap.get(key).get(null);
		if (val != null && val.getClass().isArray()) {
			int len = Array.getLength(val);
			for (int i = 0; i < len; i++) {
				if (i > 0)
					sb.append(";");

				sb.append(Array.get(val, i));
			}
		} else {
			sb.append(val);
		}
		return sb.toString();
	}

	/**
	 * Check if there exist any parameter with given name
	 * 
	 * @param parameterName
	 * @return
	 */
	public static boolean hasParameter(String parameterName) {
		return parameterMap.containsKey(parameterName);
	}

	/**
	 * Set parameter to new integer value
	 * 
	 * @param key
	 *            a {@link java.lang.String} object.
	 * @param value
	 *            a int.
	 * @throws org.evosuite.Properties.NoSuchParameterException
	 *             if any.
	 * @throws java.lang.IllegalAccessException
	 *             if any.
	 * @throws java.lang.IllegalArgumentException
	 *             if any.
	 */
	public void setValue(String key, int value)
			throws NoSuchParameterException, IllegalArgumentException,
			IllegalAccessException {
		if (!parameterMap.containsKey(key))
			throw new NoSuchParameterException(key);

		Field f = parameterMap.get(key);

		if (f.isAnnotationPresent(IntValue.class)) {
			IntValue i = f.getAnnotation(IntValue.class);
			if (value < i.min() || value > i.max())
				throw new IllegalArgumentException();
		}

		f.setInt(this, value);
	}

	/**
	 * Set parameter to new long value
	 * 
	 * @param key
	 *            a {@link java.lang.String} object.
	 * @param value
	 *            a long.
	 * @throws org.evosuite.Properties.NoSuchParameterException
	 *             if any.
	 * @throws java.lang.IllegalAccessException
	 *             if any.
	 * @throws java.lang.IllegalArgumentException
	 *             if any.
	 */
	public void setValue(String key, long value)
			throws NoSuchParameterException, IllegalArgumentException,
			IllegalAccessException {
		if (!parameterMap.containsKey(key))
			throw new NoSuchParameterException(key);

		Field f = parameterMap.get(key);

		if (f.isAnnotationPresent(LongValue.class)) {
			LongValue i = f.getAnnotation(LongValue.class);
			if (value < i.min() || value > i.max())
				throw new IllegalArgumentException();
		}

		f.setLong(this, value);
	}

	/**
	 * Set parameter to new boolean value
	 * 
	 * @param key
	 *            a {@link java.lang.String} object.
	 * @param value
	 *            a boolean.
	 * @throws org.evosuite.Properties.NoSuchParameterException
	 *             if any.
	 * @throws java.lang.IllegalAccessException
	 *             if any.
	 * @throws java.lang.IllegalArgumentException
	 *             if any.
	 */
	public void setValue(String key, boolean value)
			throws NoSuchParameterException, IllegalArgumentException,
			IllegalAccessException {
		if (!parameterMap.containsKey(key))
			throw new NoSuchParameterException(key);

		Field f = parameterMap.get(key);
		f.setBoolean(this, value);
	}

	/**
	 * Set parameter to new double value
	 * 
	 * @param key
	 *            a {@link java.lang.String} object.
	 * @param value
	 *            a double.
	 * @throws org.evosuite.Properties.NoSuchParameterException
	 *             if any.
	 * @throws java.lang.IllegalArgumentException
	 *             if any.
	 * @throws java.lang.IllegalAccessException
	 *             if any.
	 */
	public void setValue(String key, double value)
			throws NoSuchParameterException, IllegalArgumentException,
			IllegalAccessException {
		if (!parameterMap.containsKey(key))
			throw new NoSuchParameterException(key);

		Field f = parameterMap.get(key);
		if (f.isAnnotationPresent(DoubleValue.class)) {
			DoubleValue i = f.getAnnotation(DoubleValue.class);
			if (value < i.min() || value > i.max())
				throw new IllegalArgumentException();
		}
		f.setDouble(this, value);
	}

	/**
	 * Set parameter to new value from String
	 * 
	 * @param key
	 *            a {@link java.lang.String} object.
	 * @param value
	 *            a {@link java.lang.String} object.
	 * @throws org.evosuite.Properties.NoSuchParameterException
	 *             if any.
	 * @throws java.lang.IllegalArgumentException
	 *             if any.
	 * @throws java.lang.IllegalAccessException
	 *             if any.
	 */
	@SuppressWarnings({ "rawtypes", "unchecked" })
	public void setValue(String key, String value)
			throws NoSuchParameterException, IllegalArgumentException,
			IllegalAccessException {
		if (!parameterMap.containsKey(key)) {
			throw new NoSuchParameterException(key);
		}

		Field f = parameterMap.get(key);
		changedFields.add(key);
		if (f.getType().isEnum()) {
			f.set(null, Enum.valueOf((Class<Enum>) f.getType(),
					value.toUpperCase()));
		} else if (f.getType().equals(int.class)) {
			setValue(key, Integer.parseInt(value));
		} else if (f.getType().equals(long.class)) {
			setValue(key, Long.parseLong(value));
		} else if (f.getType().equals(boolean.class)) {
			setValue(key, Boolean.parseBoolean(value));
		} else if (f.getType().equals(double.class)) {
			setValue(key, Double.parseDouble(value));
		} else if (f.getType().isArray()) {
			if (f.getType().isAssignableFrom(String[].class)) {
				setValue(key, value.split(":"));
			}
		} else {
			f.set(null, value);
		}
	}

	/**
	 * <p>
	 * setValue
	 * </p>
	 * 
	 * @param key
	 *            a {@link java.lang.String} object.
	 * @param value
	 *            an array of {@link java.lang.String} objects.
	 * @throws org.evosuite.Properties$NoSuchParameterException
	 *             if any.
	 * @throws java.lang.IllegalArgumentException
	 *             if any.
	 * @throws java.lang.IllegalAccessException
	 *             if any.
	 */
	public void setValue(String key, String[] value)
			throws NoSuchParameterException, IllegalArgumentException,
			IllegalAccessException {
		if (!parameterMap.containsKey(key)) {
			throw new NoSuchParameterException(key);
		}

		Field f = parameterMap.get(key);

		f.set(this, value);
	}

	/** Singleton instance */
	private static Properties instance = null; // new Properties(true, true);

	/** Internal properties hashmap */
	private java.util.Properties properties;

	/**
	 * Singleton accessor
	 * 
	 * @return a {@link org.evosuite.Properties} object.
	 */
	public static Properties getInstance() {
		if (instance == null)
			instance = new Properties(true, false);
		return instance;
	}

	/**
	 * Singleton accessor
	 * 
	 * @return a {@link org.evosuite.Properties} object.
	 */
	public static Properties getInstanceSilent() {
		if (instance == null)
			instance = new Properties(true, true);
		return instance;
	}

	/**
	 * This exception is used when a non-existent parameter is accessed
	 * 
	 * 
	 */
	public static class NoSuchParameterException extends Exception {

		private static final long serialVersionUID = 9074828392047742535L;

		public NoSuchParameterException(String key) {
			super("No such property defined: " + key);
		}
	}

	/** Constructor */
	private Properties(boolean loadProperties, boolean silent) {
		reflectMap();
		if (loadProperties)
			loadProperties(silent);
		if (TARGET_CLASS != null && !TARGET_CLASS.equals("")) {
			if (TARGET_CLASS.contains(".")) {
				CLASS_PREFIX = TARGET_CLASS.substring(0,
						TARGET_CLASS.lastIndexOf('.'));
				SUB_PREFIX = CLASS_PREFIX.replace(PROJECT_PREFIX + ".", "");
			}
			if (PROJECT_PREFIX == null || PROJECT_PREFIX.equals("")) {
				if (CLASS_PREFIX.contains("."))
					PROJECT_PREFIX = CLASS_PREFIX.substring(0,
							CLASS_PREFIX.indexOf("."));
				else
					PROJECT_PREFIX = CLASS_PREFIX;
				// LoggingUtils.getEvoLogger().info("* Using project prefix: "
				// + PROJECT_PREFIX);
			}
		}
	}

	/**
	 * Get class object of class under test
	 * 
	 * @return a {@link java.lang.Class} object.
	 */
	public static Class<?> getTargetClass() {
		if (TARGET_CLASS_INSTANCE != null
				&& TARGET_CLASS_INSTANCE.getCanonicalName()
						.equals(TARGET_CLASS))
			return TARGET_CLASS_INSTANCE;

		/*
		BranchPool.reset();
		TestCluster.reset();
		org.evosuite.testcase.TestFactory.getInstance().reset();
		BytecodeInstructionPool.clearAll(); // TODO: This should be removed
		*/

		try {
			TARGET_CLASS_INSTANCE = Class.forName(TARGET_CLASS, true,
<<<<<<< HEAD
			                                      TestGenerationContext.getClassLoader());
=======
					TestCluster.classLoader);
			// TARGET_CLASS_INSTANCE = TestCluster.classLoader.loadClass(TARGET_CLASS, true);
>>>>>>> 64d2c288
			return TARGET_CLASS_INSTANCE;
		} catch (ClassNotFoundException e) {
			LoggingUtils.getEvoLogger().info(
					"* Could not find class under test: " + e);
			for (StackTraceElement s : e.getStackTrace()) {
				LoggingUtils.getEvoLogger().info("   " + s.toString());
			}
			Throwable cause = e.getCause();
			while (cause != null) {
				LoggingUtils.getEvoLogger().info("Caused by: " + cause);
				for (StackTraceElement s : cause.getStackTrace()) {
					LoggingUtils.getEvoLogger().info("   " + s.toString());
				}
				cause = cause.getCause();
			}
			try {
				Thread.sleep(100);
			} catch (InterruptedException e1) {
				// TODO Auto-generated catch block
				e1.printStackTrace();
			}
		}
		return null;
	}

	/**
	 * Get class object of class under test
	 * 
	 * @return a {@link java.lang.Class} object.
	 */
<<<<<<< HEAD
	public static void resetTargetClass() {
		TARGET_CLASS_INSTANCE = null;
=======
	public static Class<?> resetTargetClass() {
		BranchPool.reset();
		TestCluster.reset();
		org.evosuite.testcase.TestFactory.getInstance().reset();
		BytecodeInstructionPool.clear();

		try {
			TARGET_CLASS_INSTANCE = TestCluster.classLoader
					.loadClass(TARGET_CLASS);
			return TARGET_CLASS_INSTANCE;
		} catch (ClassNotFoundException e) {
			LoggingUtils.getEvoLogger().info(
					"* Could not find class under test: "
							+ (e.getMessage() != null ? e.getMessage() : e));
		}
		return null;
	}

	/**
	 * Get class object of class under test
	 * 
	 * @return a {@link java.lang.Class} object.
	 */
	@Deprecated
	public static Class<?> loadTargetClass() {
		try {
			TARGET_CLASS_INSTANCE = TestCluster.classLoader
					.loadClass(TARGET_CLASS);
			return TARGET_CLASS_INSTANCE;
		} catch (ClassNotFoundException e) {
			System.err.println("* Could not find class under test: "
					+ TARGET_CLASS);
		}
		return null;
>>>>>>> 64d2c288
	}

	/**
	 * Update the evosuite.properties file with the current setting
	 */
	public void writeConfiguration() {
		URL fileURL = this.getClass().getClassLoader()
				.getResource("evosuite.properties");
		String name = fileURL.getFile();
		writeConfiguration(name);
	}

	/**
	 * Update the evosuite.properties file with the current setting
	 * 
	 * @param fileName
	 *            a {@link java.lang.String} object.
	 */
	public void writeConfiguration(String fileName) {
		StringBuffer buffer = new StringBuffer();
		buffer.append("CP=");
		// Replace backslashes with forwardslashes, as backslashes are dropped during reading
		// TODO: What if there are weird characters in the code? Need regex
		buffer.append(Properties.CP.replace("\\", "/"));
		buffer.append("\nPROJECT_PREFIX=");
		if (Properties.PROJECT_PREFIX != null)
			buffer.append(Properties.PROJECT_PREFIX);
		buffer.append("\n");

		Map<String, Set<Parameter>> fieldMap = new HashMap<String, Set<Parameter>>();
		for (Field f : Properties.class.getFields()) {
			if (f.isAnnotationPresent(Parameter.class)) {
				Parameter p = f.getAnnotation(Parameter.class);
				if (!fieldMap.containsKey(p.group()))
					fieldMap.put(p.group(), new HashSet<Parameter>());

				fieldMap.get(p.group()).add(p);
			}
		}

		for (String group : fieldMap.keySet()) {
			if (group.equals("Runtime"))
				continue;

			buffer.append("#--------------------------------------\n");
			buffer.append("# ");
			buffer.append(group);
			buffer.append("\n#--------------------------------------\n\n");
			for (Parameter p : fieldMap.get(group)) {
				buffer.append("# ");
				buffer.append(p.description());
				buffer.append("\n");
				if (!changedFields.contains(p.key()))
					buffer.append("#");
				buffer.append(p.key());
				buffer.append("=");
				try {
					buffer.append(getStringValue(p.key()));
				} catch (IllegalArgumentException e) {
					// TODO Auto-generated catch block
					e.printStackTrace();
				} catch (NoSuchParameterException e) {
					// TODO Auto-generated catch block
					e.printStackTrace();
				} catch (IllegalAccessException e) {
					// TODO Auto-generated catch block
					e.printStackTrace();
				}
				buffer.append("\n\n");
			}
		}
		Utils.writeFile(buffer.toString(), fileName);
	}

	/**
	 * <p>
	 * resetToDefaults
	 * </p>
	 */
	public void resetToDefaults() {
		Properties.instance = new Properties(false, true);
		for (Field f : Properties.class.getFields()) {
			if (f.isAnnotationPresent(Parameter.class)) {
				if (defaultMap.containsKey(f)) {
					try {
						f.set(null, defaultMap.get(f));
					} catch (IllegalArgumentException e) {
					} catch (IllegalAccessException e) {
					}
				}
			}
		}
	}

	static {
		LoggingUtils.checkAndSetLogLevel();
	}
}<|MERGE_RESOLUTION|>--- conflicted
+++ resolved
@@ -1652,12 +1652,8 @@
 
 		try {
 			TARGET_CLASS_INSTANCE = Class.forName(TARGET_CLASS, true,
-<<<<<<< HEAD
 			                                      TestGenerationContext.getClassLoader());
-=======
-					TestCluster.classLoader);
-			// TARGET_CLASS_INSTANCE = TestCluster.classLoader.loadClass(TARGET_CLASS, true);
->>>>>>> 64d2c288
+
 			return TARGET_CLASS_INSTANCE;
 		} catch (ClassNotFoundException e) {
 			LoggingUtils.getEvoLogger().info(
@@ -1688,45 +1684,8 @@
 	 * 
 	 * @return a {@link java.lang.Class} object.
 	 */
-<<<<<<< HEAD
 	public static void resetTargetClass() {
 		TARGET_CLASS_INSTANCE = null;
-=======
-	public static Class<?> resetTargetClass() {
-		BranchPool.reset();
-		TestCluster.reset();
-		org.evosuite.testcase.TestFactory.getInstance().reset();
-		BytecodeInstructionPool.clear();
-
-		try {
-			TARGET_CLASS_INSTANCE = TestCluster.classLoader
-					.loadClass(TARGET_CLASS);
-			return TARGET_CLASS_INSTANCE;
-		} catch (ClassNotFoundException e) {
-			LoggingUtils.getEvoLogger().info(
-					"* Could not find class under test: "
-							+ (e.getMessage() != null ? e.getMessage() : e));
-		}
-		return null;
-	}
-
-	/**
-	 * Get class object of class under test
-	 * 
-	 * @return a {@link java.lang.Class} object.
-	 */
-	@Deprecated
-	public static Class<?> loadTargetClass() {
-		try {
-			TARGET_CLASS_INSTANCE = TestCluster.classLoader
-					.loadClass(TARGET_CLASS);
-			return TARGET_CLASS_INSTANCE;
-		} catch (ClassNotFoundException e) {
-			System.err.println("* Could not find class under test: "
-					+ TARGET_CLASS);
-		}
-		return null;
->>>>>>> 64d2c288
 	}
 
 	/**
