--- conflicted
+++ resolved
@@ -129,22 +129,7 @@
 	 * @param entry
 	 */
 	private static void analyze(InheritanceTree inheritanceTree, String entry) {
-<<<<<<< HEAD
-		File file = new File(entry);
-		if (file.exists()) {
-			analyze(inheritanceTree, file);
-		} else {
-			InputStream stream = InheritanceTreeGenerator.class.getClassLoader().getResourceAsStream(entry);
-			if (stream != null) {
-				analyzeClassStream(inheritanceTree, stream, false);
-			} else {
-				LoggingUtils.getEvoLogger().info("Could not find classpath entry "
-				                                         + entry);
-			}
-		}
-=======
 		analyze(inheritanceTree, new File(entry));
->>>>>>> 09f371ba
 	}
 
 	/**
